import sys, os, platform, time, copy, re, asyncio, inspect
import threading, ast
import shutil, random, traceback, requests
from datetime import datetime, timedelta, timezone
from typing import Optional, List, Callable
import secrets, subprocess
import hashlib, uuid
import warnings
import importlib
import warnings


def showwarning(message, category, filename, lineno, file=None, line=None):
    traceback_info = f"{filename}:{lineno}: {category.__name__}: {message}\n"
    if file is not None:
        file.write(traceback_info)


warnings.showwarning = showwarning
warnings.filterwarnings("default", category=UserWarning)

# Your client code here


messages: list = []
sys.path.insert(
    0, os.path.abspath("../..")
)  # Adds the parent directory to the system path - for litellm local dev

try:
    import fastapi
    import backoff
    import yaml
    import orjson
    import logging
    from apscheduler.schedulers.asyncio import AsyncIOScheduler
except ImportError as e:
    raise ImportError(f"Missing dependency {e}. Run `pip install 'litellm[proxy]'`")

import random

list_of_messages = [
    "'The thing I wish you improved is...'",
    "'A feature I really want is...'",
    "'The worst thing about this product is...'",
    "'This product would be better if...'",
    "'I don't like how this works...'",
    "'It would help me if you could add...'",
    "'This feature doesn't meet my needs because...'",
    "'I get frustrated when the product...'",
]


def generate_feedback_box():
    box_width = 60

    # Select a random message
    message = random.choice(list_of_messages)

    print()  # noqa
    print("\033[1;37m" + "#" + "-" * box_width + "#\033[0m")  # noqa
    print("\033[1;37m" + "#" + " " * box_width + "#\033[0m")  # noqa
    print("\033[1;37m" + "# {:^59} #\033[0m".format(message))  # noqa
    print(  # noqa
        "\033[1;37m"
        + "# {:^59} #\033[0m".format("https://github.com/BerriAI/litellm/issues/new")
    )  # noqa
    print("\033[1;37m" + "#" + " " * box_width + "#\033[0m")  # noqa
    print("\033[1;37m" + "#" + "-" * box_width + "#\033[0m")  # noqa
    print()  # noqa
    print(" Thank you for using LiteLLM! - Krrish & Ishaan")  # noqa
    print()  # noqa
    print()  # noqa
    print()  # noqa
    print(  # noqa
        "\033[1;31mGive Feedback / Get Help: https://github.com/BerriAI/litellm/issues/new\033[0m"
    )  # noqa
    print()  # noqa
    print()  # noqa


import litellm
from litellm.proxy.utils import (
    PrismaClient,
    DBClient,
    get_instance_fn,
    ProxyLogging,
    _cache_user_row,
    send_email,
    get_logging_payload,
    reset_budget,
    hash_token,
    html_form,
    _read_request_body,
    _is_valid_team_configs,
    _is_user_proxy_admin,
    _is_projected_spend_over_limit,
    _get_projected_spend_over_limit,
    update_spend,
    encrypt_value,
    decrypt_value,
)
from litellm.proxy.secret_managers.google_kms import load_google_kms
from litellm.proxy.secret_managers.aws_secret_manager import load_aws_secret_manager
import pydantic
from litellm.proxy._types import *
from litellm.caching import DualCache, RedisCache
from litellm.proxy.health_check import perform_health_check
from litellm.router import LiteLLM_Params, Deployment, updateDeployment
from litellm.router import ModelInfo as RouterModelInfo
from litellm._logging import verbose_router_logger, verbose_proxy_logger
from litellm.proxy.auth.handle_jwt import JWTHandler
from litellm.proxy.hooks.prompt_injection_detection import (
    _OPTIONAL_PromptInjectionDetection,
)
from litellm.proxy.auth.auth_checks import (
    common_checks,
    get_end_user_object,
    get_org_object,
    get_team_object,
    get_user_object,
    allowed_routes_check,
    get_actual_routes,
)
from litellm.llms.custom_httpx.httpx_handler import HTTPHandler

try:
    from litellm._version import version
except:
    version = "0.0.0"
litellm.suppress_debug_info = True
from fastapi import (
    FastAPI,
    Request,
    HTTPException,
    status,
    Depends,
    Header,
    Response,
    Form,
    UploadFile,
    File,
)
from fastapi.routing import APIRouter
from fastapi.security import OAuth2PasswordBearer
from fastapi.encoders import jsonable_encoder
from fastapi.responses import (
    StreamingResponse,
    FileResponse,
    ORJSONResponse,
    JSONResponse,
)
from fastapi.responses import RedirectResponse
from fastapi.middleware.cors import CORSMiddleware
from fastapi.staticfiles import StaticFiles
from fastapi.security.api_key import APIKeyHeader
import json
import logging
from typing import Union

# import enterprise folder
try:
    # when using litellm cli
    import litellm.proxy.enterprise as enterprise
except Exception as e:
    # when using litellm docker image
    try:
        import enterprise  # type: ignore
    except Exception as e:
        pass

ui_link = f"/ui/"
ui_message = (
    f"👉 [```LiteLLM Admin Panel on /ui```]({ui_link}). Create, Edit Keys with SSO"
)

_docs_url = None if os.getenv("NO_DOCS", "False") == "True" else "/"

app = FastAPI(
    docs_url=_docs_url,
    title="LiteLLM API",
    description=f"Proxy Server to call 100+ LLMs in the OpenAI format\n\n{ui_message}",
    version=version,
    root_path=os.environ.get(
        "SERVER_ROOT_PATH", ""
    ),  # check if user passed root path, FastAPI defaults this value to ""
)


class ProxyException(Exception):
    # NOTE: DO NOT MODIFY THIS
    # This is used to map exactly to OPENAI Exceptions
    def __init__(
        self,
        message: str,
        type: str,
        param: Optional[str],
        code: Optional[int],
    ):
        self.message = message
        self.type = type
        self.param = param
        self.code = code

        # rules for proxyExceptions
        # Litellm router.py returns "No healthy deployment available" when there are no deployments available
        # Should map to 429 errors https://github.com/BerriAI/litellm/issues/2487
        if (
            "No healthy deployment available" in self.message
            or "No deployments available" in self.message
        ):
            self.code = 429

    def to_dict(self) -> dict:
        """Converts the ProxyException instance to a dictionary."""
        return {
            "message": self.message,
            "type": self.type,
            "param": self.param,
            "code": self.code,
        }


class UserAPIKeyCacheTTLEnum(enum.Enum):
    key_information_cache = 600
    user_information_cache = 600
    global_proxy_spend = 60


class SpecialModelNames(enum.Enum):
    all_team_models = "all-team-models"


@app.exception_handler(ProxyException)
async def openai_exception_handler(request: Request, exc: ProxyException):
    # NOTE: DO NOT MODIFY THIS, its crucial to map to Openai exceptions
    return JSONResponse(
        status_code=(
            int(exc.code) if exc.code else status.HTTP_500_INTERNAL_SERVER_ERROR
        ),
        content={
            "error": {
                "message": exc.message,
                "type": exc.type,
                "param": exc.param,
                "code": exc.code,
            }
        },
    )


router = APIRouter()
origins = ["*"]

# get current directory
try:
    current_dir = os.path.dirname(os.path.abspath(__file__))
    ui_path = os.path.join(current_dir, "_experimental", "out")
    app.mount("/ui", StaticFiles(directory=ui_path, html=True), name="ui")
except:
    pass
app.add_middleware(
    CORSMiddleware,
    allow_origins=origins,
    allow_credentials=True,
    allow_methods=["*"],
    allow_headers=["*"],
)


from typing import Dict

api_key_header = APIKeyHeader(
    name="Authorization", auto_error=False, description="Bearer token"
)
user_api_base = None
user_model = None
user_debug = False
user_max_tokens = None
user_request_timeout = None
user_temperature = None
user_telemetry = True
user_config = None
user_headers = None
user_config_file_path = f"config_{int(time.time())}.yaml"
local_logging = True  # writes logs to a local api_log.json file for debugging
experimental = False
#### GLOBAL VARIABLES ####
llm_router: Optional[litellm.Router] = None
llm_model_list: Optional[list] = None
general_settings: dict = {}
log_file = "api_log.json"
worker_config = None
master_key = None
otel_logging = False
prisma_client: Optional[PrismaClient] = None
custom_db_client: Optional[DBClient] = None
user_api_key_cache = DualCache()
redis_usage_cache: Optional[RedisCache] = (
    None  # redis cache used for tracking spend, tpm/rpm limits
)
user_custom_auth = None
user_custom_key_generate = None
use_background_health_checks = None
use_queue = False
health_check_interval = None
health_check_results = {}
queue: List = []
litellm_proxy_budget_name = "litellm-proxy-budget"
litellm_proxy_admin_name = "default_user_id"
ui_access_mode: Literal["admin", "all"] = "all"
proxy_budget_rescheduler_min_time = 597
proxy_budget_rescheduler_max_time = 605
proxy_batch_write_at = 10  # in seconds
litellm_master_key_hash = None
disable_spend_logs = False
jwt_handler = JWTHandler()
prompt_injection_detection_obj: Optional[_OPTIONAL_PromptInjectionDetection] = None
store_model_in_db: bool = False
### INITIALIZE GLOBAL LOGGING OBJECT ###
proxy_logging_obj = ProxyLogging(user_api_key_cache=user_api_key_cache)
### REDIS QUEUE ###
async_result = None
celery_app_conn = None
celery_fn = None  # Redis Queue for handling requests
### DB WRITER ###
db_writer_client: Optional[HTTPHandler] = None
### logger ###


def _get_bearer_token(
    api_key: str,
):
    if api_key.startswith("Bearer "):  # ensure Bearer token passed in
        api_key = api_key.replace("Bearer ", "")  # extract the token
    else:
        api_key = ""
    return api_key


def _get_pydantic_json_dict(pydantic_obj: BaseModel) -> dict:
    try:
        return pydantic_obj.model_dump()  # type: ignore
    except:
        # if using pydantic v1
        return pydantic_obj.dict()


async def user_api_key_auth(
    request: Request, api_key: str = fastapi.Security(api_key_header)
) -> UserAPIKeyAuth:
    global master_key, prisma_client, llm_model_list, user_custom_auth, custom_db_client, general_settings
    try:
        if isinstance(api_key, str):
            passed_in_key = api_key
            api_key = _get_bearer_token(api_key=api_key)

        ### USER-DEFINED AUTH FUNCTION ###
        if user_custom_auth is not None:
            response = await user_custom_auth(request=request, api_key=api_key)
            return UserAPIKeyAuth.model_validate(response)

        ### LITELLM-DEFINED AUTH FUNCTION ###
        #### IF JWT ####
        """
        LiteLLM supports using JWTs.

        Enable this in proxy config, by setting
        ```
        general_settings:
            enable_jwt_auth: true
        ```
        """
        route: str = request.url.path

        if route in LiteLLMRoutes.public_routes.value:
            # check if public endpoint
            return UserAPIKeyAuth()

        if general_settings.get("enable_jwt_auth", False) == True:
            is_jwt = jwt_handler.is_jwt(token=api_key)
            verbose_proxy_logger.debug("is_jwt: %s", is_jwt)
            if is_jwt:
                # check if valid token
                valid_token = await jwt_handler.auth_jwt(token=api_key)
                # get scopes
                scopes = jwt_handler.get_scopes(token=valid_token)

                # check if admin
                is_admin = jwt_handler.is_admin(scopes=scopes)
                # if admin return
                if is_admin:
                    # check allowed admin routes
                    is_allowed = allowed_routes_check(
                        user_role="proxy_admin",
                        user_route=route,
                        litellm_proxy_roles=jwt_handler.litellm_jwtauth,
                    )
                    if is_allowed:
                        return UserAPIKeyAuth()
                    else:
                        allowed_routes = (
                            jwt_handler.litellm_jwtauth.admin_allowed_routes
                        )
                        actual_routes = get_actual_routes(allowed_routes=allowed_routes)
                        raise Exception(
                            f"Admin not allowed to access this route. Route={route}, Allowed Routes={actual_routes}"
                        )
                # get team id
                team_id = jwt_handler.get_team_id(token=valid_token, default_value=None)

                if team_id is None:
                    raise Exception(
                        f"No team id passed in. Field checked in jwt token - '{jwt_handler.litellm_jwtauth.team_id_jwt_field}'"
                    )
                # check allowed team routes
                is_allowed = allowed_routes_check(
                    user_role="team",
                    user_route=route,
                    litellm_proxy_roles=jwt_handler.litellm_jwtauth,
                )
                if is_allowed == False:
                    allowed_routes = jwt_handler.litellm_jwtauth.team_allowed_routes
                    actual_routes = get_actual_routes(allowed_routes=allowed_routes)
                    raise Exception(
                        f"Team not allowed to access this route. Route={route}, Allowed Routes={actual_routes}"
                    )

                # check if team in db
                team_object = await get_team_object(
                    team_id=team_id,
                    prisma_client=prisma_client,
                    user_api_key_cache=user_api_key_cache,
                )

                # [OPTIONAL] track spend for an org id - `LiteLLM_OrganizationTable`
                org_id = jwt_handler.get_org_id(token=valid_token, default_value=None)
                if org_id is not None:
                    _ = await get_org_object(
                        org_id=org_id,
                        prisma_client=prisma_client,
                        user_api_key_cache=user_api_key_cache,
                    )
                # [OPTIONAL] track spend against an internal employee - `LiteLLM_UserTable`
                user_object = None
                user_id = jwt_handler.get_user_id(token=valid_token, default_value=None)
                if user_id is not None:
                    # get the user object
                    user_object = await get_user_object(
                        user_id=user_id,
                        prisma_client=prisma_client,
                        user_api_key_cache=user_api_key_cache,
                    )
                    # save the user object to cache
                    await user_api_key_cache.async_set_cache(
                        key=user_id, value=user_object
                    )
                # [OPTIONAL] track spend against an external user - `LiteLLM_EndUserTable`
                end_user_object = None
                end_user_id = jwt_handler.get_end_user_id(
                    token=valid_token, default_value=None
                )
                if end_user_id is not None:
                    # get the end-user object
                    end_user_object = await get_end_user_object(
                        end_user_id=end_user_id,
                        prisma_client=prisma_client,
                        user_api_key_cache=user_api_key_cache,
                    )
                    # save the end-user object to cache
                    await user_api_key_cache.async_set_cache(
                        key=end_user_id, value=end_user_object
                    )

                global_proxy_spend = None
                if litellm.max_budget > 0:  # user set proxy max budget
                    # check cache
                    global_proxy_spend = await user_api_key_cache.async_get_cache(
                        key="{}:spend".format(litellm_proxy_admin_name)
                    )
                    if global_proxy_spend is None and prisma_client is not None:
                        # get from db
                        sql_query = """SELECT SUM(spend) as total_spend FROM "MonthlyGlobalSpend";"""

                        response = await prisma_client.db.query_raw(query=sql_query)

                        global_proxy_spend = response[0]["total_spend"]

                        await user_api_key_cache.async_set_cache(
                            key="{}:spend".format(litellm_proxy_admin_name),
                            value=global_proxy_spend,
                            ttl=UserAPIKeyCacheTTLEnum.global_proxy_spend.value,
                        )
                    if global_proxy_spend is not None:
                        user_info = {
                            "user_id": litellm_proxy_admin_name,
                            "max_budget": litellm.max_budget,
                            "spend": global_proxy_spend,
                            "user_email": "",
                        }
                        asyncio.create_task(
                            proxy_logging_obj.budget_alerts(
                                user_max_budget=litellm.max_budget,
                                user_current_spend=global_proxy_spend,
                                type="user_and_proxy_budget",
                                user_info=user_info,
                            )
                        )

                # get the request body
                request_data = await _read_request_body(request=request)

                # run through common checks
                _ = common_checks(
                    request_body=request_data,
                    team_object=team_object,
                    user_object=user_object,
                    end_user_object=end_user_object,
                    general_settings=general_settings,
                    global_proxy_spend=global_proxy_spend,
                    route=route,
                )
                # save team object in cache
                await user_api_key_cache.async_set_cache(
                    key=team_object.team_id, value=team_object
                )

                # return UserAPIKeyAuth object
                return UserAPIKeyAuth(
                    api_key=None,
                    team_id=team_object.team_id,
                    team_tpm_limit=team_object.tpm_limit,
                    team_rpm_limit=team_object.rpm_limit,
                    team_models=team_object.models,
                    user_role="app_owner",
                    user_id=user_id,
                    org_id=org_id,
                )
        #### ELSE ####
        if master_key is None:
            if isinstance(api_key, str):
                return UserAPIKeyAuth(api_key=api_key)
            else:
                return UserAPIKeyAuth()
        elif api_key is None:  # only require api key if master key is set
            raise Exception("No api key passed in.")
        elif api_key == "":
            # missing 'Bearer ' prefix
            raise Exception(
                f"Malformed API Key passed in. Ensure Key has `Bearer ` prefix. Passed in: {passed_in_key}"
            )

        if route == "/user/auth":
            if general_settings.get("allow_user_auth", False) == True:
                return UserAPIKeyAuth()
            else:
                raise HTTPException(
                    status_code=status.HTTP_403_FORBIDDEN,
                    detail="'allow_user_auth' not set or set to False",
                )

        ### CHECK IF ADMIN ###
        # note: never string compare api keys, this is vulenerable to a time attack. Use secrets.compare_digest instead
        ### CHECK IF ADMIN ###
        # note: never string compare api keys, this is vulenerable to a time attack. Use secrets.compare_digest instead
        ## Check CACHE
        valid_token = user_api_key_cache.get_cache(key=hash_token(api_key))
        if (
            valid_token is not None
            and isinstance(valid_token, UserAPIKeyAuth)
            and valid_token.user_role == "proxy_admin"
        ):
            return valid_token

        try:
            is_master_key_valid = secrets.compare_digest(api_key, master_key)
        except Exception as e:
            is_master_key_valid = False

        if is_master_key_valid:
            _user_api_key_obj = UserAPIKeyAuth(
                api_key=master_key,
                user_role="proxy_admin",
                user_id=litellm_proxy_admin_name,
            )
            await user_api_key_cache.async_set_cache(
                key=hash_token(master_key), value=_user_api_key_obj
            )

            return _user_api_key_obj
        if isinstance(
            api_key, str
        ):  # if generated token, make sure it starts with sk-.
            assert api_key.startswith("sk-")  # prevent token hashes from being used

        if (
            prisma_client is None and custom_db_client is None
        ):  # if both master key + user key submitted, and user key != master key, and no db connected, raise an error
            raise Exception("No connected db.")

        ## check for cache hit (In-Memory Cache)
        original_api_key = api_key  # (Patch: For DynamoDB Backwards Compatibility)
        if api_key.startswith("sk-"):
            api_key = hash_token(token=api_key)
        valid_token = user_api_key_cache.get_cache(key=api_key)
        if valid_token is None:
            ## check db
            verbose_proxy_logger.debug("api key: %s", api_key)
            if prisma_client is not None:
                valid_token = await prisma_client.get_data(
                    token=api_key, table_name="combined_view"
                )
            elif custom_db_client is not None:
                try:
                    valid_token = await custom_db_client.get_data(
                        key=api_key, table_name="key"
                    )
                except:
                    # (Patch: For DynamoDB Backwards Compatibility)
                    valid_token = await custom_db_client.get_data(
                        key=original_api_key, table_name="key"
                    )
            verbose_proxy_logger.debug("Token from db: %s", valid_token)
        elif valid_token is not None:
            verbose_proxy_logger.debug("API Key Cache Hit!")
        user_id_information = None
        if valid_token:
            # Got Valid Token from Cache, DB
            # Run checks for
            # 1. If token can call model
            # 2. If user_id for this token is in budget
            # 3. If 'user' passed to /chat/completions, /embeddings endpoint is in budget
            # 4. If token is expired
            # 5. If token spend is under Budget for the token
            # 6. If token spend per model is under budget per model
            # 7. If token spend is under team budget
            # 8. If team spend is under team budget

            request_data = await _read_request_body(
                request=request
            )  # request data, used across all checks. Making this easily available

            # Check 1. If token can call model
            _model_alias_map = {}
            if (
                hasattr(valid_token, "team_model_aliases")
                and valid_token.team_model_aliases is not None
            ):
                _model_alias_map = {
                    **valid_token.aliases,
                    **valid_token.team_model_aliases,
                }
            else:
                _model_alias_map = {**valid_token.aliases}
            litellm.model_alias_map = _model_alias_map
            config = valid_token.config
            if config != {}:
                model_list = config.get("model_list", [])
                llm_model_list = model_list
                verbose_proxy_logger.debug(
                    f"\n new llm router model list {llm_model_list}"
                )
            if (
                len(valid_token.models) == 0
            ):  # assume an empty model list means all models are allowed to be called
                pass
            elif (
                isinstance(valid_token.models, list)
                and "all-team-models" in valid_token.models
            ):
                # Do not do any validation at this step
                # the validation will occur when checking the team has access to this model
                pass
            else:
                try:
                    data = await request.json()
                except json.JSONDecodeError:
                    data = {}  # Provide a default value, such as an empty dictionary
                model = data.get("model", None)
                if model in litellm.model_alias_map:
                    model = litellm.model_alias_map[model]

                ## check if model in allowed model names
                verbose_proxy_logger.debug(
                    f"LLM Model List pre access group check: {llm_model_list}"
                )
                from collections import defaultdict

                access_groups = defaultdict(list)
                if llm_model_list is not None:
                    for m in llm_model_list:
                        for group in m.get("model_info", {}).get("access_groups", []):
                            model_name = m["model_name"]
                            access_groups[group].append(model_name)

                models_in_current_access_groups = []
                if (
                    len(access_groups) > 0
                ):  # check if token contains any model access groups
                    for idx, m in enumerate(
                        valid_token.models
                    ):  # loop token models, if any of them are an access group add the access group
                        if m in access_groups:
                            # if it is an access group we need to remove it from valid_token.models
                            models_in_group = access_groups[m]
                            models_in_current_access_groups.extend(models_in_group)

                # Filter out models that are access_groups
                filtered_models = [
                    m for m in valid_token.models if m not in access_groups
                ]

                filtered_models += models_in_current_access_groups
                verbose_proxy_logger.debug(
                    f"model: {model}; allowed_models: {filtered_models}"
                )
                if (
                    model is not None
                    and model not in filtered_models
                    and "*" not in filtered_models
                ):
                    raise ValueError(
                        f"API Key not allowed to access model. This token can only access models={valid_token.models}. Tried to access {model}"
                    )
                valid_token.models = filtered_models
                verbose_proxy_logger.debug(
                    f"filtered allowed_models: {filtered_models}; valid_token.models: {valid_token.models}"
                )

            # Check 2. If user_id for this token is in budget
            if valid_token.user_id is not None:
                user_id_list = [valid_token.user_id]
                for id in user_id_list:
                    value = user_api_key_cache.get_cache(key=id)
                    if value is not None:
                        if user_id_information is None:
                            user_id_information = []
                        user_id_information.append(value)
                if user_id_information is None or (
                    isinstance(user_id_information, list)
                    and len(user_id_information) < 1
                ):
                    if prisma_client is not None:
                        user_id_information = await prisma_client.get_data(
                            user_id_list=[
                                valid_token.user_id,
                            ],
                            table_name="user",
                            query_type="find_all",
                        )
                        for _id in user_id_information:
                            await user_api_key_cache.async_set_cache(
                                key=_id["user_id"],
                                value=_id,
                                ttl=UserAPIKeyCacheTTLEnum.user_information_cache.value,
                            )
                    if custom_db_client is not None:
                        user_id_information = await custom_db_client.get_data(
                            key=valid_token.user_id, table_name="user"
                        )

                verbose_proxy_logger.debug(
                    f"user_id_information: {user_id_information}"
                )

                if user_id_information is not None:
                    if isinstance(user_id_information, list):
                        ## Check if user in budget
                        for _user in user_id_information:
                            if _user is None:
                                continue
                            assert isinstance(_user, dict)
                            # check if user is admin #

                            # Token exists, not expired now check if its in budget for the user
                            user_max_budget = _user.get("max_budget", None)
                            user_current_spend = _user.get("spend", None)

                            verbose_proxy_logger.debug(
                                f"user_id: {_user.get('user_id', None)}; user_max_budget: {user_max_budget}; user_current_spend: {user_current_spend}"
                            )

                            if (
                                user_max_budget is not None
                                and user_current_spend is not None
                            ):
                                asyncio.create_task(
                                    proxy_logging_obj.budget_alerts(
                                        user_max_budget=user_max_budget,
                                        user_current_spend=user_current_spend,
                                        type="user_and_proxy_budget",
                                        user_info=_user,
                                    )
                                )

                                _user_id = _user.get("user_id", None)
                                if user_current_spend > user_max_budget:
                                    raise Exception(
                                        f"ExceededBudget: User {_user_id} has exceeded their budget. Current spend: {user_current_spend}; Max Budget: {user_max_budget}"
                                    )
                    else:
                        # Token exists, not expired now check if its in budget for the user
                        user_max_budget = getattr(
                            user_id_information, "max_budget", None
                        )
                        user_current_spend = getattr(user_id_information, "spend", None)

                        if (
                            user_max_budget is not None
                            and user_current_spend is not None
                        ):
                            asyncio.create_task(
                                proxy_logging_obj.budget_alerts(
                                    user_max_budget=user_max_budget,
                                    user_current_spend=user_current_spend,
                                    type="user_budget",
                                    user_info=user_id_information,
                                )
                            )

                            if user_current_spend > user_max_budget:
                                raise Exception(
                                    f"ExceededBudget: User {valid_token.user_id} has exceeded their budget. Current spend: {user_current_spend}; Max Budget: {user_max_budget}"
                                )

            # Check 3. If token is expired
            if valid_token.expires is not None:
                current_time = datetime.now(timezone.utc)
                expiry_time = datetime.fromisoformat(valid_token.expires)
                if (
                    expiry_time.tzinfo is None
                    or expiry_time.tzinfo.utcoffset(expiry_time) is None
                ):
                    expiry_time = expiry_time.replace(tzinfo=timezone.utc)
                verbose_proxy_logger.debug(
                    f"Checking if token expired, expiry time {expiry_time} and current time {current_time}"
                )
                if expiry_time < current_time:
                    # Token exists but is expired.
                    raise HTTPException(
                        status_code=status.HTTP_403_FORBIDDEN,
                        detail=f"Authentication Error - Expired Key. Key Expiry time {expiry_time} and current time {current_time}",
                    )

            # Check 4. Token Spend is under budget
            if valid_token.spend is not None and valid_token.max_budget is not None:
                asyncio.create_task(
                    proxy_logging_obj.budget_alerts(
                        user_max_budget=valid_token.max_budget,
                        user_current_spend=valid_token.spend,
                        type="token_budget",
                        user_info=valid_token,
                    )
                )

                if valid_token.spend >= valid_token.max_budget:
                    raise Exception(
                        f"ExceededTokenBudget: Current spend for token: {valid_token.spend}; Max Budget for Token: {valid_token.max_budget}"
                    )

            # Check 5. Token Model Spend is under Model budget
            max_budget_per_model = valid_token.model_max_budget

            if (
                max_budget_per_model is not None
                and isinstance(max_budget_per_model, dict)
                and len(max_budget_per_model) > 0
            ):
                current_model = request_data.get("model")
                ## GET THE SPEND FOR THIS MODEL
                twenty_eight_days_ago = datetime.now() - timedelta(days=28)
                model_spend = await prisma_client.db.litellm_spendlogs.group_by(
                    by=["model"],
                    sum={"spend": True},
                    where={
                        "AND": [
                            {"api_key": valid_token.token},
                            {"startTime": {"gt": twenty_eight_days_ago}},
                            {"model": current_model},
                        ]
                    },
                )
                if (
                    len(model_spend) > 0
                    and max_budget_per_model.get(current_model, None) is not None
                ):
                    if (
                        model_spend[0]["model"] == current_model
                        and model_spend[0]["_sum"]["spend"]
                        >= max_budget_per_model[current_model]
                    ):
                        current_model_spend = model_spend[0]["_sum"]["spend"]
                        current_model_budget = max_budget_per_model[current_model]
                        raise Exception(
                            f"ExceededModelBudget: Current spend for model: {current_model_spend}; Max Budget for Model: {current_model_budget}"
                        )
            # Check 6. Token spend is under Team budget
            if (
                valid_token.spend is not None
                and hasattr(valid_token, "team_max_budget")
                and valid_token.team_max_budget is not None
            ):
                asyncio.create_task(
                    proxy_logging_obj.budget_alerts(
                        user_max_budget=valid_token.team_max_budget,
                        user_current_spend=valid_token.spend,
                        type="token_budget",
                        user_info=valid_token,
                    )
                )

                if valid_token.spend >= valid_token.team_max_budget:
                    raise Exception(
                        f"ExceededTokenBudget: Current spend for token: {valid_token.spend}; Max Budget for Team: {valid_token.team_max_budget}"
                    )

            # Check 7. Team spend is under Team budget
            if (
                hasattr(valid_token, "team_spend")
                and valid_token.team_spend is not None
                and hasattr(valid_token, "team_max_budget")
                and valid_token.team_max_budget is not None
            ):
                asyncio.create_task(
                    proxy_logging_obj.budget_alerts(
                        user_max_budget=valid_token.team_max_budget,
                        user_current_spend=valid_token.team_spend,
                        type="token_budget",
                        user_info=valid_token,
                    )
                )

                if valid_token.team_spend >= valid_token.team_max_budget:
                    raise Exception(
                        f"ExceededTokenBudget: Current Team Spend: {valid_token.team_spend}; Max Budget for Team: {valid_token.team_max_budget}"
                    )

            # Check 8: Additional Common Checks across jwt + key auth
            _team_obj = LiteLLM_TeamTable(
                team_id=valid_token.team_id,
                max_budget=valid_token.team_max_budget,
                spend=valid_token.team_spend,
                tpm_limit=valid_token.team_tpm_limit,
                rpm_limit=valid_token.team_rpm_limit,
                blocked=valid_token.team_blocked,
                models=valid_token.team_models,
            )

            user_api_key_cache.set_cache(
                key=valid_token.team_id, value=_team_obj
            )  # save team table in cache - used for tpm/rpm limiting - tpm_rpm_limiter.py

            _end_user_object = None
            if "user" in request_data:
                _id = "end_user_id:{}".format(request_data["user"])
                _end_user_object = await user_api_key_cache.async_get_cache(key=_id)
                if _end_user_object is not None:
                    _end_user_object = LiteLLM_EndUserTable(**_end_user_object)

            global_proxy_spend = None
            if litellm.max_budget > 0:  # user set proxy max budget
                # check cache
                global_proxy_spend = await user_api_key_cache.async_get_cache(
                    key="{}:spend".format(litellm_proxy_admin_name)
                )
                if global_proxy_spend is None:
                    # get from db
                    sql_query = """SELECT SUM(spend) as total_spend FROM "MonthlyGlobalSpend";"""

                    response = await prisma_client.db.query_raw(query=sql_query)

                    global_proxy_spend = response[0]["total_spend"]
                    await user_api_key_cache.async_set_cache(
                        key="{}:spend".format(litellm_proxy_admin_name),
                        value=global_proxy_spend,
                        ttl=UserAPIKeyCacheTTLEnum.global_proxy_spend.value,
                    )

                if global_proxy_spend is not None:
                    user_info = {
                        "user_id": litellm_proxy_admin_name,
                        "max_budget": litellm.max_budget,
                        "spend": global_proxy_spend,
                        "user_email": "",
                    }
                    asyncio.create_task(
                        proxy_logging_obj.budget_alerts(
                            user_max_budget=litellm.max_budget,
                            user_current_spend=global_proxy_spend,
                            type="user_and_proxy_budget",
                            user_info=user_info,
                        )
                    )
            _ = common_checks(
                request_body=request_data,
                team_object=_team_obj,
                user_object=None,
                end_user_object=_end_user_object,
                general_settings=general_settings,
                global_proxy_spend=global_proxy_spend,
                route=route,
            )
            # Token passed all checks
            api_key = valid_token.token

            # Add hashed token to cache
            await user_api_key_cache.async_set_cache(
                key=api_key,
                value=valid_token,
                ttl=UserAPIKeyCacheTTLEnum.key_information_cache.value,
            )
            valid_token_dict = _get_pydantic_json_dict(valid_token)
            valid_token_dict.pop("token", None)
            """
            asyncio create task to update the user api key cache with the user db table as well

            This makes the user row data accessible to pre-api call hooks.
            """
            if custom_db_client is not None:
                asyncio.create_task(
                    _cache_user_row(
                        user_id=valid_token.user_id,
                        cache=user_api_key_cache,
                        db=custom_db_client,
                    )
                )

            if not _is_user_proxy_admin(user_id_information):  # if non-admin
                if route in LiteLLMRoutes.openai_routes.value:
                    pass
                elif (
                    route in LiteLLMRoutes.info_routes.value
                ):  # check if user allowed to call an info route
                    if route == "/key/info":
                        # check if user can access this route
                        query_params = request.query_params
                        key = query_params.get("key")
                        if (
                            key is not None
                            and prisma_client.hash_token(token=key) != api_key
                        ):
                            raise HTTPException(
                                status_code=status.HTTP_403_FORBIDDEN,
                                detail="user not allowed to access this key's info",
                            )
                    elif route == "/user/info":
                        # check if user can access this route
                        query_params = request.query_params
                        user_id = query_params.get("user_id")
                        verbose_proxy_logger.debug(
                            f"user_id: {user_id} & valid_token.user_id: {valid_token.user_id}"
                        )
                        if user_id != valid_token.user_id:
                            raise HTTPException(
                                status_code=status.HTTP_403_FORBIDDEN,
                                detail="key not allowed to access this user's info",
                            )
                    elif route == "/model/info":
                        # /model/info just shows models user has access to
                        pass
                    elif route == "/team/info":
                        # check if key can access this team's info
                        query_params = request.query_params
                        team_id = query_params.get("team_id")
                        if team_id != valid_token.team_id:
                            raise HTTPException(
                                status_code=status.HTTP_403_FORBIDDEN,
                                detail="key not allowed to access this team's info",
                            )
                elif (
                    _has_user_setup_sso()
                    and route in LiteLLMRoutes.sso_only_routes.value
                ):
                    pass
                else:
                    user_role = "unknown"
                    user_id = "unknown"
                    if user_id_information is not None and isinstance(
                        user_id_information, list
                    ):
                        _user = user_id_information[0]
                        user_role = _user.get("user_role", {}).get(
                            "user_role", "unknown"
                        )
                        user_id = _user.get("user_id", "unknown")
                    raise Exception(
                        f"Only proxy admin can be used to generate, delete, update info for new keys/users/teams. Route={route}. Your role={user_role}. Your user_id={user_id}"
                    )

        # check if token is from litellm-ui, litellm ui makes keys to allow users to login with sso. These keys can only be used for LiteLLM UI functions
        # sso/login, ui/login, /key functions and /user functions
        # this will never be allowed to call /chat/completions
        token_team = getattr(valid_token, "team_id", None)
        if token_team is not None and token_team == "litellm-dashboard":
            # this token is only used for managing the ui
            allowed_routes = [
                "/sso",
                "/login",
                "/key/generate",
                "/key/update",
                "/key/info",
                "/config",
                "/spend",
                "/user",
                "/model/info",
                "/v2/model/info",
                "/v2/key/info",
                "/models",
                "/v1/models",
                "/global/spend",
                "/global/spend/logs",
                "/global/spend/keys",
                "/global/spend/models",
                "/global/predict/spend/logs",
                "/health/services",
            ]
            # check if the current route startswith any of the allowed routes
            if (
                route is not None
                and isinstance(route, str)
                and any(
                    route.startswith(allowed_route) for allowed_route in allowed_routes
                )
            ):
                # Do something if the current route starts with any of the allowed routes
                pass
            else:
                if user_id_information is not None and _is_user_proxy_admin(
                    user_id_information
                ):
                    return UserAPIKeyAuth(
                        api_key=api_key, user_role="proxy_admin", **valid_token_dict
                    )
                elif (
                    _has_user_setup_sso()
                    and route in LiteLLMRoutes.sso_only_routes.value
                ):
                    return UserAPIKeyAuth(
                        api_key=api_key, user_role="app_owner", **valid_token_dict
                    )
                else:
                    raise Exception(
                        f"This key is made for LiteLLM UI, Tried to access route: {route}. Not allowed"
                    )
        if valid_token is None:
            # No token was found when looking up in the DB
            raise Exception("Invalid token passed")
        if valid_token_dict is not None:
            return UserAPIKeyAuth(api_key=api_key, **valid_token_dict)
        else:
            raise Exception()
    except Exception as e:
        traceback.print_exc()
        if isinstance(e, HTTPException):
            raise ProxyException(
                message=getattr(e, "detail", f"Authentication Error({str(e)})"),
                type="auth_error",
                param=getattr(e, "param", "None"),
                code=getattr(e, "status_code", status.HTTP_401_UNAUTHORIZED),
            )
        elif isinstance(e, ProxyException):
            raise e
        raise ProxyException(
            message="Authentication Error, " + str(e),
            type="auth_error",
            param=getattr(e, "param", "None"),
            code=status.HTTP_401_UNAUTHORIZED,
        )


def prisma_setup(database_url: Optional[str]):
    global prisma_client, proxy_logging_obj, user_api_key_cache

    if database_url is not None:
        try:
            prisma_client = PrismaClient(
                database_url=database_url, proxy_logging_obj=proxy_logging_obj
            )
        except Exception as e:
            raise e


def load_from_azure_key_vault(use_azure_key_vault: bool = False):
    if use_azure_key_vault is False:
        return

    try:
        from azure.keyvault.secrets import SecretClient
        from azure.identity import ClientSecretCredential

        # Set your Azure Key Vault URI
        KVUri = os.getenv("AZURE_KEY_VAULT_URI", None)

        # Set your Azure AD application/client ID, client secret, and tenant ID
        client_id = os.getenv("AZURE_CLIENT_ID", None)
        client_secret = os.getenv("AZURE_CLIENT_SECRET", None)
        tenant_id = os.getenv("AZURE_TENANT_ID", None)

        if (
            KVUri is not None
            and client_id is not None
            and client_secret is not None
            and tenant_id is not None
        ):
            # Initialize the ClientSecretCredential
            credential = ClientSecretCredential(
                client_id=client_id, client_secret=client_secret, tenant_id=tenant_id
            )

            # Create the SecretClient using the credential
            client = SecretClient(vault_url=KVUri, credential=credential)

            litellm.secret_manager_client = client
            litellm._key_management_system = KeyManagementSystem.AZURE_KEY_VAULT
        else:
            raise Exception(
                f"Missing KVUri or client_id or client_secret or tenant_id from environment"
            )
    except Exception as e:
        verbose_proxy_logger.debug(
            "Error when loading keys from Azure Key Vault. Ensure you run `pip install azure-identity azure-keyvault-secrets`"
        )


def cost_tracking():
    global prisma_client, custom_db_client
    if prisma_client is not None or custom_db_client is not None:
        if isinstance(litellm.success_callback, list):
            verbose_proxy_logger.debug("setting litellm success callback to track cost")
            if (_PROXY_track_cost_callback) not in litellm.success_callback:  # type: ignore
                litellm.success_callback.append(_PROXY_track_cost_callback)  # type: ignore


async def _PROXY_failure_handler(
    kwargs,  # kwargs to completion
    completion_response: litellm.ModelResponse,  # response from completion
    start_time=None,
    end_time=None,  # start/end time for completion
):
    global prisma_client
    if prisma_client is not None:
        verbose_proxy_logger.debug(
            "inside _PROXY_failure_handler kwargs=", extra=kwargs
        )

        _exception = kwargs.get("exception")
        _exception_type = _exception.__class__.__name__
        _model = kwargs.get("model", None)

        _optional_params = kwargs.get("optional_params", {})
        _optional_params = copy.deepcopy(_optional_params)

        for k, v in _optional_params.items():
            v = str(v)
            v = v[:100]

        _status_code = "500"
        try:
            _status_code = str(_exception.status_code)
        except:
            # Don't let this fail logging the exception to the dB
            pass

        _litellm_params = kwargs.get("litellm_params", {}) or {}
        _metadata = _litellm_params.get("metadata", {}) or {}
        _model_id = _metadata.get("model_info", {}).get("id", "")
        _model_group = _metadata.get("model_group", "")
        api_base = litellm.get_api_base(model=_model, optional_params=_litellm_params)
        _exception_string = str(_exception)[:500]

        error_log = LiteLLM_ErrorLogs(
            request_id=str(uuid.uuid4()),
            model_group=_model_group,
            model_id=_model_id,
            litellm_model_name=kwargs.get("model"),
            request_kwargs=_optional_params,
            api_base=api_base,
            exception_type=_exception_type,
            status_code=_status_code,
            exception_string=_exception_string,
            startTime=kwargs.get("start_time"),
            endTime=kwargs.get("end_time"),
        )

        # helper function to convert to dict on pydantic v2 & v1
        error_log_dict = _get_pydantic_json_dict(error_log)
        error_log_dict["request_kwargs"] = json.dumps(error_log_dict["request_kwargs"])

        await prisma_client.db.litellm_errorlogs.create(
            data=error_log_dict  # type: ignore
        )

    pass


async def _PROXY_track_cost_callback(
    kwargs,  # kwargs to completion
    completion_response: litellm.ModelResponse,  # response from completion
    start_time=None,
    end_time=None,  # start/end time for completion
):
    verbose_proxy_logger.debug("INSIDE _PROXY_track_cost_callback")
    global prisma_client, custom_db_client
    try:
        # check if it has collected an entire stream response
        verbose_proxy_logger.debug("Proxy: In track_cost_callback for: %s", kwargs)
        verbose_proxy_logger.debug(
            f"kwargs stream: {kwargs.get('stream', None)} + complete streaming response: {kwargs.get('complete_streaming_response', None)}"
        )
        litellm_params = kwargs.get("litellm_params", {}) or {}
        proxy_server_request = litellm_params.get("proxy_server_request") or {}
        end_user_id = proxy_server_request.get("body", {}).get("user", None)
        user_id = kwargs["litellm_params"]["metadata"].get("user_api_key_user_id", None)
        team_id = kwargs["litellm_params"]["metadata"].get("user_api_key_team_id", None)
        org_id = kwargs["litellm_params"]["metadata"].get("user_api_key_org_id", None)
        if kwargs.get("response_cost", None) is not None:
            response_cost = kwargs["response_cost"]
            user_api_key = kwargs["litellm_params"]["metadata"].get(
                "user_api_key", None
            )

            if kwargs.get("cache_hit", False) == True:
                response_cost = 0.0
                verbose_proxy_logger.info(
                    f"Cache Hit: response_cost {response_cost}, for user_id {user_id}"
                )

            verbose_proxy_logger.debug(
                f"user_api_key {user_api_key}, prisma_client: {prisma_client}, custom_db_client: {custom_db_client}"
            )
            if user_api_key is not None or user_id is not None or team_id is not None:
                ## UPDATE DATABASE
                await update_database(
                    token=user_api_key,
                    response_cost=response_cost,
                    user_id=user_id,
                    end_user_id=end_user_id,
                    team_id=team_id,
                    kwargs=kwargs,
                    completion_response=completion_response,
                    start_time=start_time,
                    end_time=end_time,
                    org_id=org_id,
                )

                await update_cache(
                    token=user_api_key,
                    user_id=user_id,
                    end_user_id=end_user_id,
                    response_cost=response_cost,
                )
            else:
                raise Exception(
                    "User API key and team id and user id missing from custom callback."
                )
        else:
            if kwargs["stream"] != True or (
                kwargs["stream"] == True and "complete_streaming_response" in kwargs
            ):
                raise Exception(
                    f"Model not in litellm model cost map. Add custom pricing - https://docs.litellm.ai/docs/proxy/custom_pricing"
                )
    except Exception as e:
        error_msg = f"error in tracking cost callback - {traceback.format_exc()}"
        model = kwargs.get("model", "")
        metadata = kwargs.get("litellm_params", {}).get("metadata", {})
        error_msg += f"\n Args to _PROXY_track_cost_callback\n model: {model}\n metadata: {metadata}\n"
        user_id = user_id or "not-found"
        asyncio.create_task(
            proxy_logging_obj.budget_alerts(
                user_max_budget=0,
                user_current_spend=0,
                type="failed_tracking",
                user_info=user_id,
                error_message=error_msg,
            )
        )
        verbose_proxy_logger.debug("error in tracking cost callback - %s", e)


def error_tracking():
    global prisma_client, custom_db_client
    if prisma_client is not None or custom_db_client is not None:
        if isinstance(litellm.failure_callback, list):
            verbose_proxy_logger.debug("setting litellm failure callback to track cost")
            if (_PROXY_failure_handler) not in litellm.failure_callback:  # type: ignore
                litellm.failure_callback.append(_PROXY_failure_handler)  # type: ignore


def _set_spend_logs_payload(
    payload: dict, prisma_client: PrismaClient, spend_logs_url: Optional[str] = None
):
    if prisma_client is not None and spend_logs_url is not None:
        if isinstance(payload["startTime"], datetime):
            payload["startTime"] = payload["startTime"].isoformat()
        if isinstance(payload["endTime"], datetime):
            payload["endTime"] = payload["endTime"].isoformat()
        prisma_client.spend_log_transactions.append(payload)
    elif prisma_client is not None:
        prisma_client.spend_log_transactions.append(payload)
    return prisma_client


async def update_database(
    token,
    response_cost,
    user_id=None,
    end_user_id=None,
    team_id=None,
    kwargs=None,
    completion_response=None,
    start_time=None,
    end_time=None,
    org_id=None,
):
    try:
        global prisma_client
        verbose_proxy_logger.info(
            f"Enters prisma db call, response_cost: {response_cost}, token: {token}; user_id: {user_id}; team_id: {team_id}"
        )
        if token is not None and isinstance(token, str) and token.startswith("sk-"):
            hashed_token = hash_token(token=token)
        else:
            hashed_token = token

        ### UPDATE USER SPEND ###
        async def _update_user_db():
            """
            - Update that user's row
            - Update litellm-proxy-budget row (global proxy spend)
            """
            ## if an end-user is passed in, do an upsert - we can't guarantee they already exist in db
            existing_token_obj = await user_api_key_cache.async_get_cache(
                key=hashed_token
            )
            existing_user_obj = await user_api_key_cache.async_get_cache(key=user_id)
            if existing_user_obj is not None and isinstance(existing_user_obj, dict):
                existing_user_obj = LiteLLM_UserTable(**existing_user_obj)
            data_list = []
            try:
                if prisma_client is not None:  # update
                    user_ids = [user_id]
                    if (
                        litellm.max_budget > 0
                    ):  # track global proxy budget, if user set max budget
                        user_ids.append(litellm_proxy_budget_name)
                    ### KEY CHANGE ###
                    for _id in user_ids:
                        if _id is not None:
                            prisma_client.user_list_transactons[_id] = (
                                response_cost
                                + prisma_client.user_list_transactons.get(_id, 0)
                            )
                    if end_user_id is not None:
                        prisma_client.end_user_list_transactons[end_user_id] = (
                            response_cost
                            + prisma_client.end_user_list_transactons.get(
                                end_user_id, 0
                            )
                        )
                elif custom_db_client is not None:
                    for id in user_ids:
                        if id is None:
                            continue
                        if (
                            custom_db_client is not None
                            and id != litellm_proxy_budget_name
                        ):
                            existing_spend_obj = await custom_db_client.get_data(
                                key=id, table_name="user"
                            )
                        verbose_proxy_logger.debug(
                            f"Updating existing_spend_obj: {existing_spend_obj}"
                        )
                        if existing_spend_obj is None:
                            # if user does not exist in LiteLLM_UserTable, create a new user
                            existing_spend = 0
                            max_user_budget = None
                            if litellm.max_user_budget is not None:
                                max_user_budget = litellm.max_user_budget
                            existing_spend_obj = LiteLLM_UserTable(
                                user_id=id,
                                spend=0,
                                max_budget=max_user_budget,
                                user_email=None,
                            )
                        else:
                            existing_spend = existing_spend_obj.spend

                        # Calculate the new cost by adding the existing cost and response_cost
                        existing_spend_obj.spend = existing_spend + response_cost

                        # track cost per model, for the given user
                        spend_per_model = existing_spend_obj.model_spend or {}
                        current_model = kwargs.get("model")

                        if current_model is not None and spend_per_model is not None:
                            if spend_per_model.get(current_model) is None:
                                spend_per_model[current_model] = response_cost
                            else:
                                spend_per_model[current_model] += response_cost
                        existing_spend_obj.model_spend = spend_per_model

                        valid_token = user_api_key_cache.get_cache(key=id)
                        if valid_token is not None and isinstance(valid_token, dict):
                            user_api_key_cache.set_cache(
                                key=id, value=existing_spend_obj.json()
                            )

                        verbose_proxy_logger.debug(
                            f"user - new cost: {existing_spend_obj.spend}, user_id: {id}"
                        )
                        data_list.append(existing_spend_obj)

                        if custom_db_client is not None and user_id is not None:
                            new_spend = data_list[0].spend
                            await custom_db_client.update_data(
                                key=user_id,
                                value={"spend": new_spend},
                                table_name="user",
                            )

            except Exception as e:
                verbose_proxy_logger.info(
                    "\033[91m"
                    + f"Update User DB call failed to execute {str(e)}\n{traceback.format_exc()}"
                )

        ### UPDATE KEY SPEND ###
        async def _update_key_db():
            try:
                verbose_proxy_logger.debug(
                    f"adding spend to key db. Response cost: {response_cost}. Token: {hashed_token}."
                )
                if hashed_token is None:
                    return
                if prisma_client is not None:
                    prisma_client.key_list_transactons[hashed_token] = (
                        response_cost
                        + prisma_client.key_list_transactons.get(hashed_token, 0)
                    )
                elif custom_db_client is not None:
                    # Fetch the existing cost for the given token
                    existing_spend_obj = await custom_db_client.get_data(
                        key=token, table_name="key"
                    )
                    verbose_proxy_logger.debug(
                        f"_update_key_db existing spend: {existing_spend_obj}"
                    )
                    if existing_spend_obj is None:
                        existing_spend = 0
                    else:
                        existing_spend = existing_spend_obj.spend
                    # Calculate the new cost by adding the existing cost and response_cost
                    new_spend = existing_spend + response_cost

                    verbose_proxy_logger.debug("new cost: %s", new_spend)
                    # Update the cost column for the given token
                    await custom_db_client.update_data(
                        key=token, value={"spend": new_spend}, table_name="key"
                    )

                    valid_token = user_api_key_cache.get_cache(key=token)
                    if valid_token is not None:
                        valid_token.spend = new_spend
                        user_api_key_cache.set_cache(key=token, value=valid_token)
            except Exception as e:
                verbose_proxy_logger.info(
                    f"Update Key DB Call failed to execute - {str(e)}\n{traceback.format_exc()}"
                )
                raise e

        ### UPDATE SPEND LOGS ###
        async def _insert_spend_log_to_db():
            try:
                global prisma_client
                if prisma_client is not None:
                    # Helper to generate payload to log
                    payload = get_logging_payload(
                        kwargs=kwargs,
                        response_obj=completion_response,
                        start_time=start_time,
                        end_time=end_time,
                    )

                    payload["spend"] = response_cost
                    prisma_client = _set_spend_logs_payload(
                        payload=payload,
                        spend_logs_url=os.getenv("SPEND_LOGS_URL"),
                        prisma_client=prisma_client,
                    )
            except Exception as e:
                verbose_proxy_logger.debug(
                    f"Update Spend Logs DB failed to execute - {str(e)}\n{traceback.format_exc()}"
                )
                raise e

        ### UPDATE TEAM SPEND ###
        async def _update_team_db():
            try:
                verbose_proxy_logger.debug(
                    f"adding spend to team db. Response cost: {response_cost}. team_id: {team_id}."
                )
                if team_id is None:
                    verbose_proxy_logger.debug(
                        "track_cost_callback: team_id is None. Not tracking spend for team"
                    )
                    return
                if prisma_client is not None:
                    prisma_client.team_list_transactons[team_id] = (
                        response_cost
                        + prisma_client.team_list_transactons.get(team_id, 0)
                    )
                elif custom_db_client is not None:
                    # Fetch the existing cost for the given token
                    existing_spend_obj = await custom_db_client.get_data(
                        key=token, table_name="key"
                    )
                    verbose_proxy_logger.debug(
                        f"_update_key_db existing spend: {existing_spend_obj}"
                    )
                    if existing_spend_obj is None:
                        existing_spend = 0
                    else:
                        existing_spend = existing_spend_obj.spend
                    # Calculate the new cost by adding the existing cost and response_cost
                    new_spend = existing_spend + response_cost

                    verbose_proxy_logger.debug("new cost: %s", new_spend)
                    # Update the cost column for the given token
                    await custom_db_client.update_data(
                        key=token, value={"spend": new_spend}, table_name="key"
                    )

                    valid_token = user_api_key_cache.get_cache(key=token)
                    if valid_token is not None:
                        valid_token.spend = new_spend
                        user_api_key_cache.set_cache(key=token, value=valid_token)
            except Exception as e:
                verbose_proxy_logger.info(
                    f"Update Team DB failed to execute - {str(e)}\n{traceback.format_exc()}"
                )
                raise e

        ### UPDATE ORG SPEND ###
        async def _update_org_db():
            try:
                verbose_proxy_logger.debug(
                    "adding spend to org db. Response cost: {}. org_id: {}.".format(
                        response_cost, org_id
                    )
                )
                if org_id is None:
                    verbose_proxy_logger.debug(
                        "track_cost_callback: org_id is None. Not tracking spend for org"
                    )
                    return
                if prisma_client is not None:
                    prisma_client.org_list_transactons[org_id] = (
                        response_cost
                        + prisma_client.org_list_transactons.get(org_id, 0)
                    )
            except Exception as e:
                verbose_proxy_logger.info(
                    f"Update Org DB failed to execute - {str(e)}\n{traceback.format_exc()}"
                )
                raise e

        asyncio.create_task(_update_user_db())
        asyncio.create_task(_update_key_db())
        asyncio.create_task(_update_team_db())
        asyncio.create_task(_update_org_db())
        # asyncio.create_task(_insert_spend_log_to_db())
        if disable_spend_logs == False:
            await _insert_spend_log_to_db()

        verbose_proxy_logger.debug("Runs spend update on all tables")
    except Exception as e:
        verbose_proxy_logger.debug(
            f"Error updating Prisma database: {traceback.format_exc()}"
        )


async def update_cache(
    token: Optional[str],
    user_id: Optional[str],
    end_user_id: Optional[str],
    response_cost: Optional[float],
):
    """
    Use this to update the cache with new user spend.

    Put any alerting logic in here.
    """

    ### UPDATE KEY SPEND ###
    async def _update_key_cache():
        # Fetch the existing cost for the given token
        if isinstance(token, str) and token.startswith("sk-"):
            hashed_token = hash_token(token=token)
        else:
            hashed_token = token
        verbose_proxy_logger.debug("_update_key_cache: hashed_token=%s", hashed_token)
        existing_spend_obj = await user_api_key_cache.async_get_cache(key=hashed_token)
        verbose_proxy_logger.debug(
            f"_update_key_cache: existing_spend_obj={existing_spend_obj}"
        )
        verbose_proxy_logger.debug(
            f"_update_key_cache: existing spend: {existing_spend_obj}"
        )
        if existing_spend_obj is None:
            existing_spend = 0
            existing_spend_obj = LiteLLM_VerificationTokenView()
        else:
            existing_spend = existing_spend_obj.spend
        # Calculate the new cost by adding the existing cost and response_cost
        new_spend = existing_spend + response_cost

        ## CHECK IF USER PROJECTED SPEND > SOFT LIMIT
        soft_budget_cooldown = existing_spend_obj.soft_budget_cooldown
        if (
            existing_spend_obj.soft_budget_cooldown == False
            and existing_spend_obj.litellm_budget_table is not None
            and (
                _is_projected_spend_over_limit(
                    current_spend=new_spend,
                    soft_budget_limit=existing_spend_obj.litellm_budget_table.soft_budget,
                )
                == True
            )
        ):
            key_alias = existing_spend_obj.key_alias
            projected_spend, projected_exceeded_date = _get_projected_spend_over_limit(
                current_spend=new_spend,
                soft_budget_limit=existing_spend_obj.litellm_budget_table.soft_budget,
            )
            soft_limit = existing_spend_obj.litellm_budget_table.soft_budget
            user_info = {
                "key_alias": key_alias,
                "projected_spend": projected_spend,
                "projected_exceeded_date": projected_exceeded_date,
            }
            # alert user
            asyncio.create_task(
                proxy_logging_obj.budget_alerts(
                    type="projected_limit_exceeded",
                    user_info=user_info,
                    user_max_budget=soft_limit,
                    user_current_spend=new_spend,
                )
            )
            # set cooldown on alert
            soft_budget_cooldown = True

        if (
            existing_spend_obj is not None
            and getattr(existing_spend_obj, "team_spend", None) is not None
        ):
            existing_team_spend = existing_spend_obj.team_spend
            # Calculate the new cost by adding the existing cost and response_cost
            existing_spend_obj.team_spend = existing_team_spend + response_cost

        # Update the cost column for the given token
        existing_spend_obj.spend = new_spend
        user_api_key_cache.set_cache(key=hashed_token, value=existing_spend_obj)

    async def _update_user_cache():
        ## UPDATE CACHE FOR USER ID + GLOBAL PROXY
        user_ids = [user_id]
        try:
            for _id in user_ids:
                # Fetch the existing cost for the given user
                if _id is None:
                    continue
                existing_spend_obj = await user_api_key_cache.async_get_cache(key=_id)
                if existing_spend_obj is None:
                    # if user does not exist in LiteLLM_UserTable, create a new user
                    existing_spend = 0
                    max_user_budget = None
                    if litellm.max_user_budget is not None:
                        max_user_budget = litellm.max_user_budget
                    existing_spend_obj = LiteLLM_UserTable(
                        user_id=_id,
                        spend=0,
                        max_budget=max_user_budget,
                        user_email=None,
                    )
                verbose_proxy_logger.debug(
                    f"_update_user_db: existing spend: {existing_spend_obj}; response_cost: {response_cost}"
                )
                if existing_spend_obj is None:
                    existing_spend = 0
                else:
                    if isinstance(existing_spend_obj, dict):
                        existing_spend = existing_spend_obj["spend"]
                    else:
                        existing_spend = existing_spend_obj.spend
                # Calculate the new cost by adding the existing cost and response_cost
                new_spend = existing_spend + response_cost

                # Update the cost column for the given user
                if isinstance(existing_spend_obj, dict):
                    existing_spend_obj["spend"] = new_spend
                    user_api_key_cache.set_cache(key=_id, value=existing_spend_obj)
                else:
                    existing_spend_obj.spend = new_spend
                    user_api_key_cache.set_cache(
                        key=_id, value=existing_spend_obj.json()
                    )
            ## UPDATE GLOBAL PROXY ##
            global_proxy_spend = await user_api_key_cache.async_get_cache(
                key="{}:spend".format(litellm_proxy_admin_name)
            )
            if global_proxy_spend is None:
                await user_api_key_cache.async_set_cache(
                    key="{}:spend".format(litellm_proxy_admin_name), value=response_cost
                )
            elif response_cost is not None and global_proxy_spend is not None:
                increment = global_proxy_spend + response_cost
                await user_api_key_cache.async_set_cache(
                    key="{}:spend".format(litellm_proxy_admin_name), value=increment
                )
        except Exception as e:
            verbose_proxy_logger.debug(
                f"An error occurred updating user cache: {str(e)}\n\n{traceback.format_exc()}"
            )

    async def _update_end_user_cache():
        _id = "end_user_id:{}".format(end_user_id)
        try:
            # Fetch the existing cost for the given user
            existing_spend_obj = await user_api_key_cache.async_get_cache(key=_id)
            if existing_spend_obj is None:
                # if user does not exist in LiteLLM_UserTable, create a new user
                existing_spend = 0
                max_user_budget = None
                max_end_user_budget = None
                if litellm.max_end_user_budget is not None:
                    max_end_user_budget = litellm.max_end_user_budget
                existing_spend_obj = LiteLLM_EndUserTable(
                    user_id=_id,
                    spend=0,
                    blocked=False,
                    litellm_budget_table=LiteLLM_BudgetTable(
                        max_budget=max_end_user_budget
                    ),
                )
            verbose_proxy_logger.debug(
                f"_update_end_user_db: existing spend: {existing_spend_obj}; response_cost: {response_cost}"
            )
            if existing_spend_obj is None:
                existing_spend = 0
            else:
                if isinstance(existing_spend_obj, dict):
                    existing_spend = existing_spend_obj["spend"]
                else:
                    existing_spend = existing_spend_obj.spend
            # Calculate the new cost by adding the existing cost and response_cost
            new_spend = existing_spend + response_cost

            # Update the cost column for the given user
            if isinstance(existing_spend_obj, dict):
                existing_spend_obj["spend"] = new_spend
                user_api_key_cache.set_cache(key=_id, value=existing_spend_obj)
            else:
                existing_spend_obj.spend = new_spend
                user_api_key_cache.set_cache(key=_id, value=existing_spend_obj.json())
        except Exception as e:
            verbose_proxy_logger.debug(
                f"An error occurred updating end user cache: {str(e)}\n\n{traceback.format_exc()}"
            )

    if token is not None:
        asyncio.create_task(_update_key_cache())

    asyncio.create_task(_update_user_cache())

    if end_user_id is not None:
        asyncio.create_task(_update_end_user_cache())


def run_ollama_serve():
    try:
        command = ["ollama", "serve"]

        with open(os.devnull, "w") as devnull:
            process = subprocess.Popen(command, stdout=devnull, stderr=devnull)
    except Exception as e:
        verbose_proxy_logger.debug(
            f"""
            LiteLLM Warning: proxy started with `ollama` model\n`ollama serve` failed with Exception{e}. \nEnsure you run `ollama serve`
        """
        )


async def _run_background_health_check():
    """
    Periodically run health checks in the background on the endpoints.

    Update health_check_results, based on this.
    """
    global health_check_results, llm_model_list, health_check_interval
    while True:
        healthy_endpoints, unhealthy_endpoints = await perform_health_check(
            model_list=llm_model_list
        )

        # Update the global variable with the health check results
        health_check_results["healthy_endpoints"] = healthy_endpoints
        health_check_results["unhealthy_endpoints"] = unhealthy_endpoints
        health_check_results["healthy_count"] = len(healthy_endpoints)
        health_check_results["unhealthy_count"] = len(unhealthy_endpoints)

        await asyncio.sleep(health_check_interval)


class ProxyConfig:
    """
    Abstraction class on top of config loading/updating logic. Gives us one place to control all config updating logic.
    """

    def __init__(self) -> None:
        pass

    def is_yaml(self, config_file_path: str) -> bool:
        if not os.path.isfile(config_file_path):
            return False

        _, file_extension = os.path.splitext(config_file_path)
        return file_extension.lower() == ".yaml" or file_extension.lower() == ".yml"

    async def get_config(self, config_file_path: Optional[str] = None) -> dict:
        global prisma_client, user_config_file_path

        file_path = config_file_path or user_config_file_path
        if config_file_path is not None:
            user_config_file_path = config_file_path
        # Load existing config
        ## Yaml
        if os.path.exists(f"{file_path}"):
            with open(f"{file_path}", "r") as config_file:
                config = yaml.safe_load(config_file)
        else:
            config = {
                "model_list": [],
                "general_settings": {},
                "router_settings": {},
                "litellm_settings": {},
            }

        ## DB
        if prisma_client is not None and (
            general_settings.get("store_model_in_db", False) == True
        ):
            _tasks = []
            keys = [
                "general_settings",
                "router_settings",
                "litellm_settings",
                "environment_variables",
            ]
            for k in keys:
                response = prisma_client.get_generic_data(
                    key="param_name", value=k, table_name="config"
                )
                _tasks.append(response)

            responses = await asyncio.gather(*_tasks)
            for response in responses:
                if response is not None:
                    param_name = getattr(response, "param_name", None)
                    param_value = getattr(response, "param_value", None)
                    if param_name is not None and param_value is not None:
                        # check if param_name is already in the config
                        if param_name in config:
                            if isinstance(config[param_name], dict):
                                config[param_name].update(param_value)
                            else:
                                config[param_name] = param_value
                        else:
                            # if it's not in the config - then add it
                            config[param_name] = param_value

        return config

    async def save_config(self, new_config: dict):
        global prisma_client, general_settings, user_config_file_path
        # Load existing config
        ## DB - writes valid config to db
        """
        - Do not write restricted params like 'api_key' to the database
        - if api_key is passed, save that to the local environment or connected secret manage (maybe expose `litellm.save_secret()`)
        """
        if prisma_client is not None and (
            general_settings.get("store_model_in_db", False) == True
        ):
            # if using - db for config - models are in ModelTable
            new_config.pop("model_list", None)
            await prisma_client.insert_data(data=new_config, table_name="config")
        else:
            # Save the updated config - if user is not using a dB
            ## YAML
            with open(f"{user_config_file_path}", "w") as config_file:
                yaml.dump(new_config, config_file, default_flow_style=False)

    async def load_team_config(self, team_id: str):
        """
        - for a given team id
        - return the relevant completion() call params
        """
        # load existing config
        config = await self.get_config()
        ## LITELLM MODULE SETTINGS (e.g. litellm.drop_params=True,..)
        litellm_settings = config.get("litellm_settings", {})
        all_teams_config = litellm_settings.get("default_team_settings", None)
        team_config: dict = {}
        if all_teams_config is None:
            return team_config
        for team in all_teams_config:
            if "team_id" not in team:
                raise Exception(f"team_id missing from team: {team}")
            if team_id == team["team_id"]:
                team_config = team
                break
        for k, v in team_config.items():
            if isinstance(v, str) and v.startswith("os.environ/"):
                team_config[k] = litellm.get_secret(v)
        return team_config

    def _init_cache(
        self,
        cache_params: dict,
    ):
        global redis_usage_cache
        from litellm import Cache

        if "default_in_memory_ttl" in cache_params:
            litellm.default_in_memory_ttl = cache_params["default_in_memory_ttl"]

        if "default_redis_ttl" in cache_params:
            litellm.default_redis_ttl = cache_params["default_in_redis_ttl"]

        litellm.cache = Cache(**cache_params)

        if litellm.cache is not None and isinstance(litellm.cache.cache, RedisCache):
            ## INIT PROXY REDIS USAGE CLIENT ##
            redis_usage_cache = litellm.cache.cache

    async def load_config(
        self, router: Optional[litellm.Router], config_file_path: str
    ):
        """
        Load config values into proxy global state
        """
        global master_key, user_config_file_path, otel_logging, user_custom_auth, user_custom_auth_path, user_custom_key_generate, use_background_health_checks, health_check_interval, use_queue, custom_db_client, proxy_budget_rescheduler_max_time, proxy_budget_rescheduler_min_time, ui_access_mode, litellm_master_key_hash, proxy_batch_write_at, disable_spend_logs, prompt_injection_detection_obj, redis_usage_cache, store_model_in_db

        # Load existing config
        config = await self.get_config(config_file_path=config_file_path)
        ## PRINT YAML FOR CONFIRMING IT WORKS
        printed_yaml = copy.deepcopy(config)
        printed_yaml.pop("environment_variables", None)

        verbose_proxy_logger.debug(
            f"Loaded config YAML (api_key and environment_variables are not shown):\n{json.dumps(printed_yaml, indent=2)}"
        )

        ## ENVIRONMENT VARIABLES
        environment_variables = config.get("environment_variables", None)
        if environment_variables:
            for key, value in environment_variables.items():
                os.environ[key] = value

        ## LITELLM MODULE SETTINGS (e.g. litellm.drop_params=True,..)
        litellm_settings = config.get("litellm_settings", None)
        if litellm_settings is None:
            litellm_settings = {}
        if litellm_settings:
            # ANSI escape code for blue text
            blue_color_code = "\033[94m"
            reset_color_code = "\033[0m"
            for key, value in litellm_settings.items():
                if key == "cache" and value == True:
                    print(f"{blue_color_code}\nSetting Cache on Proxy")  # noqa
                    from litellm.caching import Cache

                    cache_params = {}
                    if "cache_params" in litellm_settings:
                        cache_params_in_config = litellm_settings["cache_params"]
                        # overwrie cache_params with cache_params_in_config
                        cache_params.update(cache_params_in_config)

                    cache_type = cache_params.get("type", "redis")

                    verbose_proxy_logger.debug("passed cache type=%s", cache_type)

                    if (
                        cache_type == "redis" or cache_type == "redis-semantic"
                    ) and len(cache_params.keys()) == 0:
                        cache_host = litellm.get_secret("REDIS_HOST", None)
                        cache_port = litellm.get_secret("REDIS_PORT", None)
                        cache_password = None
                        cache_params.update(
                            {
                                "type": cache_type,
                                "host": cache_host,
                                "port": cache_port,
                            }
                        )

                        if litellm.get_secret("REDIS_PASSWORD", None) is not None:
                            cache_password = litellm.get_secret("REDIS_PASSWORD", None)
                            cache_params.update(
                                {
                                    "password": cache_password,
                                }
                            )

                        # Assuming cache_type, cache_host, cache_port, and cache_password are strings
                        print(  # noqa
                            f"{blue_color_code}Cache Type:{reset_color_code} {cache_type}"
                        )  # noqa
                        print(  # noqa
                            f"{blue_color_code}Cache Host:{reset_color_code} {cache_host}"
                        )  # noqa
                        print(  # noqa
                            f"{blue_color_code}Cache Port:{reset_color_code} {cache_port}"
                        )  # noqa
                        print(  # noqa
                            f"{blue_color_code}Cache Password:{reset_color_code} {cache_password}"
                        )
                        print()  # noqa
                    if cache_type == "redis-semantic":
                        # by default this should always be async
                        cache_params.update({"redis_semantic_cache_use_async": True})

                    # users can pass os.environ/ variables on the proxy - we should read them from the env
                    for key, value in cache_params.items():
                        if type(value) is str and value.startswith("os.environ/"):
                            cache_params[key] = litellm.get_secret(value)

                    ## to pass a complete url, or set ssl=True, etc. just set it as `os.environ[REDIS_URL] = <your-redis-url>`, _redis.py checks for REDIS specific environment variables
                    self._init_cache(cache_params=cache_params)
                    if litellm.cache is not None:
                        print(  # noqa
                            f"{blue_color_code}Set Cache on LiteLLM Proxy: {vars(litellm.cache.cache)}{reset_color_code}"
                        )
                elif key == "cache" and value == False:
                    pass
                elif key == "callbacks":
                    if isinstance(value, list):
                        imported_list: List[Any] = []
                        for callback in value:  # ["presidio", <my-custom-callback>]
                            if isinstance(callback, str) and callback == "presidio":
                                from litellm.proxy.hooks.presidio_pii_masking import (
                                    _OPTIONAL_PresidioPIIMasking,
                                )

                                pii_masking_object = _OPTIONAL_PresidioPIIMasking()
                                imported_list.append(pii_masking_object)
                            elif (
                                isinstance(callback, str)
                                and callback == "llamaguard_moderations"
                            ):
                                from enterprise.enterprise_hooks.llama_guard import (
                                    _ENTERPRISE_LlamaGuard,
                                )

                                llama_guard_object = _ENTERPRISE_LlamaGuard()
                                imported_list.append(llama_guard_object)
                            elif (
                                isinstance(callback, str)
                                and callback == "google_text_moderation"
                            ):
                                from enterprise.enterprise_hooks.google_text_moderation import (
                                    _ENTERPRISE_GoogleTextModeration,
                                )

                                google_text_moderation_obj = (
                                    _ENTERPRISE_GoogleTextModeration()
                                )
                                imported_list.append(google_text_moderation_obj)
                            elif (
                                isinstance(callback, str)
                                and callback == "llmguard_moderations"
                            ):
                                from enterprise.enterprise_hooks.llm_guard import (
                                    _ENTERPRISE_LLMGuard,
                                )

                                llm_guard_moderation_obj = _ENTERPRISE_LLMGuard()
                                imported_list.append(llm_guard_moderation_obj)
                            elif (
                                isinstance(callback, str)
                                and callback == "blocked_user_check"
                            ):
                                from enterprise.enterprise_hooks.blocked_user_list import (
                                    _ENTERPRISE_BlockedUserList,
                                )

                                blocked_user_list = _ENTERPRISE_BlockedUserList(
                                    prisma_client=prisma_client
                                )
                                imported_list.append(blocked_user_list)
                            elif (
                                isinstance(callback, str)
                                and callback == "banned_keywords"
                            ):
                                from enterprise.enterprise_hooks.banned_keywords import (
                                    _ENTERPRISE_BannedKeywords,
                                )

                                banned_keywords_obj = _ENTERPRISE_BannedKeywords()
                                imported_list.append(banned_keywords_obj)
                            elif (
                                isinstance(callback, str)
                                and callback == "detect_prompt_injection"
                            ):
                                from litellm.proxy.hooks.prompt_injection_detection import (
                                    _OPTIONAL_PromptInjectionDetection,
                                )

                                prompt_injection_params = None
                                if "prompt_injection_params" in litellm_settings:
                                    prompt_injection_params_in_config = (
                                        litellm_settings["prompt_injection_params"]
                                    )
                                    prompt_injection_params = (
                                        LiteLLMPromptInjectionParams(
                                            **prompt_injection_params_in_config
                                        )
                                    )

                                prompt_injection_detection_obj = (
                                    _OPTIONAL_PromptInjectionDetection(
                                        prompt_injection_params=prompt_injection_params,
                                    )
                                )
                                imported_list.append(prompt_injection_detection_obj)
                            elif (
                                isinstance(callback, str)
                                and callback == "batch_redis_requests"
                            ):
                                from litellm.proxy.hooks.batch_redis_get import (
                                    _PROXY_BatchRedisRequests,
                                )

                                batch_redis_obj = _PROXY_BatchRedisRequests()
                                imported_list.append(batch_redis_obj)
                            else:
                                imported_list.append(
                                    get_instance_fn(
                                        value=callback,
                                        config_file_path=config_file_path,
                                    )
                                )
                        litellm.callbacks = imported_list  # type: ignore
                    else:
                        litellm.callbacks = [
                            get_instance_fn(
                                value=value,
                                config_file_path=config_file_path,
                            )
                        ]
                    verbose_proxy_logger.debug(
                        f"{blue_color_code} Initialized Callbacks - {litellm.callbacks} {reset_color_code}"
                    )
                elif key == "post_call_rules":
                    litellm.post_call_rules = [
                        get_instance_fn(value=value, config_file_path=config_file_path)
                    ]
                    verbose_proxy_logger.debug(
                        f"litellm.post_call_rules: {litellm.post_call_rules}"
                    )
                elif key == "success_callback":
                    litellm.success_callback = []

                    # initialize success callbacks
                    for callback in value:
                        # user passed custom_callbacks.async_on_succes_logger. They need us to import a function
                        if "." in callback:
                            litellm.success_callback.append(
                                get_instance_fn(value=callback)
                            )
                        # these are litellm callbacks - "langfuse", "sentry", "wandb"
                        else:
                            litellm.success_callback.append(callback)
                            if "prometheus" in callback:
                                verbose_proxy_logger.debug(
                                    "Starting Prometheus Metrics on /metrics"
                                )
                                from prometheus_client import make_asgi_app

                                # Add prometheus asgi middleware to route /metrics requests
                                metrics_app = make_asgi_app()
                                app.mount("/metrics", metrics_app)
                    print(  # noqa
                        f"{blue_color_code} Initialized Success Callbacks - {litellm.success_callback} {reset_color_code}"
                    )  # noqa
                elif key == "failure_callback":
                    litellm.failure_callback = []

                    # initialize success callbacks
                    for callback in value:
                        # user passed custom_callbacks.async_on_succes_logger. They need us to import a function
                        if "." in callback:
                            litellm.failure_callback.append(
                                get_instance_fn(value=callback)
                            )
                        # these are litellm callbacks - "langfuse", "sentry", "wandb"
                        else:
                            litellm.failure_callback.append(callback)
                    print(  # noqa
                        f"{blue_color_code} Initialized Failure Callbacks - {litellm.failure_callback} {reset_color_code}"
                    )  # noqa
                elif key == "cache_params":
                    # this is set in the cache branch
                    # see usage here: https://docs.litellm.ai/docs/proxy/caching
                    pass
                elif key == "default_team_settings":
                    for idx, team_setting in enumerate(
                        value
                    ):  # run through pydantic validation
                        try:
                            TeamDefaultSettings(**team_setting)
                        except:
                            raise Exception(
                                f"team_id missing from default_team_settings at index={idx}\npassed in value={team_setting}"
                            )
                    verbose_proxy_logger.debug(
                        f"{blue_color_code} setting litellm.{key}={value}{reset_color_code}"
                    )
                    setattr(litellm, key, value)
                elif key == "upperbound_key_generate_params":
                    if value is not None and isinstance(value, dict):
                        for _k, _v in value.items():
                            if isinstance(_v, str) and _v.startswith("os.environ/"):
                                value[_k] = litellm.get_secret(_v)
                        litellm.upperbound_key_generate_params = (
                            LiteLLM_UpperboundKeyGenerateParams(**value)
                        )
                    else:
                        raise Exception(
                            f"Invalid value set for upperbound_key_generate_params - value={value}"
                        )
                else:
                    verbose_proxy_logger.debug(
                        f"{blue_color_code} setting litellm.{key}={value}{reset_color_code}"
                    )
                    setattr(litellm, key, value)

        ## GENERAL SERVER SETTINGS (e.g. master key,..) # do this after initializing litellm, to ensure sentry logging works for proxylogging
        general_settings = config.get("general_settings", {})
        if general_settings is None:
            general_settings = {}
        if general_settings:
            ### LOAD SECRET MANAGER ###
            key_management_system = general_settings.get("key_management_system", None)
            if key_management_system is not None:
                if key_management_system == KeyManagementSystem.AZURE_KEY_VAULT.value:
                    ### LOAD FROM AZURE KEY VAULT ###
                    load_from_azure_key_vault(use_azure_key_vault=True)
                elif key_management_system == KeyManagementSystem.GOOGLE_KMS.value:
                    ### LOAD FROM GOOGLE KMS ###
                    load_google_kms(use_google_kms=True)
                elif (
                    key_management_system
                    == KeyManagementSystem.AWS_SECRET_MANAGER.value
                ):
                    ### LOAD FROM AWS SECRET MANAGER ###
                    load_aws_secret_manager(use_aws_secret_manager=True)
                else:
                    raise ValueError("Invalid Key Management System selected")
            key_management_settings = general_settings.get(
                "key_management_settings", None
            )
            if key_management_settings is not None:
                litellm._key_management_settings = KeyManagementSettings(
                    **key_management_settings
                )
            ### [DEPRECATED] LOAD FROM GOOGLE KMS ### old way of loading from google kms
            use_google_kms = general_settings.get("use_google_kms", False)
            load_google_kms(use_google_kms=use_google_kms)
            ### [DEPRECATED] LOAD FROM AZURE KEY VAULT ### old way of loading from azure secret manager
            use_azure_key_vault = general_settings.get("use_azure_key_vault", False)
            load_from_azure_key_vault(use_azure_key_vault=use_azure_key_vault)
            ### ALERTING ###
            proxy_logging_obj.update_values(
                alerting=general_settings.get("alerting", None),
                alerting_threshold=general_settings.get("alerting_threshold", 600),
                alert_types=general_settings.get("alert_types", None),
                alerting_args=general_settings.get("alerting_args", None),
                redis_cache=redis_usage_cache,
            )
            ### CONNECT TO DATABASE ###
            database_url = general_settings.get("database_url", None)
            if database_url and database_url.startswith("os.environ/"):
                verbose_proxy_logger.debug("GOING INTO LITELLM.GET_SECRET!")
                database_url = litellm.get_secret(database_url)
                verbose_proxy_logger.debug("RETRIEVED DB URL: %s", database_url)
            ### MASTER KEY ###
            master_key = general_settings.get(
                "master_key", litellm.get_secret("LITELLM_MASTER_KEY", None)
            )
            if master_key and master_key.startswith("os.environ/"):
                master_key = litellm.get_secret(master_key)

            if master_key is not None and isinstance(master_key, str):
                litellm_master_key_hash = hash_token(master_key)
            ### STORE MODEL IN DB ### feature flag for `/model/new`
            store_model_in_db = general_settings.get("store_model_in_db", False)
            if store_model_in_db is None:
                store_model_in_db = False
            ### CUSTOM API KEY AUTH ###
            ## pass filepath
            custom_auth = general_settings.get("custom_auth", None)
            if custom_auth is not None:
                user_custom_auth = get_instance_fn(
                    value=custom_auth, config_file_path=config_file_path
                )

            custom_key_generate = general_settings.get("custom_key_generate", None)
            if custom_key_generate is not None:
                user_custom_key_generate = get_instance_fn(
                    value=custom_key_generate, config_file_path=config_file_path
                )
            ## dynamodb
            database_type = general_settings.get("database_type", None)
            if database_type is not None and (
                database_type == "dynamo_db" or database_type == "dynamodb"
            ):
                database_args = general_settings.get("database_args", None)
                ### LOAD FROM os.environ/ ###
                for k, v in database_args.items():
                    if isinstance(v, str) and v.startswith("os.environ/"):
                        database_args[k] = litellm.get_secret(v)
                    if isinstance(k, str) and k == "aws_web_identity_token":
                        value = database_args[k]
                        verbose_proxy_logger.debug(
                            f"Loading AWS Web Identity Token from file: {value}"
                        )
                        if os.path.exists(value):
                            with open(value, "r") as file:
                                token_content = file.read()
                                database_args[k] = token_content
                        else:
                            verbose_proxy_logger.info(
                                f"DynamoDB Loading - {value} is not a valid file path"
                            )
                verbose_proxy_logger.debug("database_args: %s", database_args)
                custom_db_client = DBClient(
                    custom_db_args=database_args, custom_db_type=database_type
                )
            ## ADMIN UI ACCESS ##
            ui_access_mode = general_settings.get(
                "ui_access_mode", "all"
            )  # can be either ["admin_only" or "all"]
            ## BUDGET RESCHEDULER ##
            proxy_budget_rescheduler_min_time = general_settings.get(
                "proxy_budget_rescheduler_min_time", proxy_budget_rescheduler_min_time
            )
            proxy_budget_rescheduler_max_time = general_settings.get(
                "proxy_budget_rescheduler_max_time", proxy_budget_rescheduler_max_time
            )
            ## BATCH WRITER ##
            proxy_batch_write_at = general_settings.get(
                "proxy_batch_write_at", proxy_batch_write_at
            )
            ## DISABLE SPEND LOGS ## - gives a perf improvement
            disable_spend_logs = general_settings.get(
                "disable_spend_logs", disable_spend_logs
            )
            ### BACKGROUND HEALTH CHECKS ###
            # Enable background health checks
            use_background_health_checks = general_settings.get(
                "background_health_checks", False
            )
            health_check_interval = general_settings.get("health_check_interval", 300)

        router_params: dict = {
            "cache_responses": litellm.cache
            != None,  # cache if user passed in cache values
        }
        ## MODEL LIST
        model_list = config.get("model_list", None)
        if model_list:
            router_params["model_list"] = model_list
            print(  # noqa
                f"\033[32mLiteLLM: Proxy initialized with Config, Set models:\033[0m"
            )  # noqa
            for model in model_list:
                ### LOAD FROM os.environ/ ###
                for k, v in model["litellm_params"].items():
                    if isinstance(v, str) and v.startswith("os.environ/"):
                        model["litellm_params"][k] = litellm.get_secret(v)
                print(f"\033[32m    {model.get('model_name', '')}\033[0m")  # noqa
                litellm_model_name = model["litellm_params"]["model"]
                litellm_model_api_base = model["litellm_params"].get("api_base", None)
                if "ollama" in litellm_model_name and litellm_model_api_base is None:
                    run_ollama_serve()

        ## ROUTER SETTINGS (e.g. routing_strategy, ...)
        router_settings = config.get("router_settings", None)
        if router_settings and isinstance(router_settings, dict):
            arg_spec = inspect.getfullargspec(litellm.Router)
            # model list already set
            exclude_args = {
                "self",
                "model_list",
            }

            available_args = [x for x in arg_spec.args if x not in exclude_args]

            for k, v in router_settings.items():
                if k in available_args:
                    router_params[k] = v
        router = litellm.Router(**router_params)  # type:ignore
        return router, model_list, general_settings

    def get_model_info_with_id(self, model, db_model=False) -> RouterModelInfo:
        """
        Common logic across add + delete router models
        Parameters:
        - deployment
        - db_model -> flag for differentiating model stored in db vs. config -> used on UI

        Return model info w/ id
        """
        if model.model_info is not None and isinstance(model.model_info, dict):
            if "id" not in model.model_info:
                model.model_info["id"] = model.model_id
<<<<<<< HEAD
            if "db_model" in model.model_info and model.model_info["db_model"] == False:
                model.model_info["db_model"] = db_model
            _model_info = RouterModelInfo(**model.model_info)
=======
            _model_info = RouterModelInfo(**model.model_info, db_model=db_model)
>>>>>>> b6be2f61
        else:
            _model_info = RouterModelInfo(id=model.model_id, db_model=db_model)
        return _model_info

    async def _delete_deployment(self, db_models: list) -> int:
        """
        (Helper function of add deployment) -> combined to reduce prisma db calls

        - Create all up list of model id's (db + config)
        - Compare all up list to router model id's
        - Remove any that are missing

        Return:
        - int - returns number of deleted deployments
        """
        global user_config_file_path, llm_router
        combined_id_list = []
        if llm_router is None:
            return 0

        ## DB MODELS ##
        for m in db_models:
            model_info = self.get_model_info_with_id(model=m)
            if model_info.id is not None:
                combined_id_list.append(model_info.id)

        ## CONFIG MODELS ##
        config = await self.get_config(config_file_path=user_config_file_path)
        model_list = config.get("model_list", None)
        if model_list:
            for model in model_list:
                ### LOAD FROM os.environ/ ###
                for k, v in model["litellm_params"].items():
                    if isinstance(v, str) and v.startswith("os.environ/"):
                        model["litellm_params"][k] = litellm.get_secret(v)

                ## check if they have model-id's ##
                model_id = model.get("model_info", {}).get("id", None)
                if model_id is None:
                    ## else - generate stable id's ##
                    model_id = llm_router._generate_model_id(
                        model_group=model["model_name"],
                        litellm_params=model["litellm_params"],
                    )
                combined_id_list.append(model_id)  # ADD CONFIG MODEL TO COMBINED LIST

        router_model_ids = llm_router.get_model_ids()
        # Check for model IDs in llm_router not present in combined_id_list and delete them

        deleted_deployments = 0
        for model_id in router_model_ids:
            if model_id not in combined_id_list:
                is_deleted = llm_router.delete_deployment(id=model_id)
                if is_deleted is not None:
                    deleted_deployments += 1
        return deleted_deployments

    def _add_deployment(self, db_models: list) -> int:
        """
        Iterate through db models

        for any not in router - add them.

        Return - number of deployments added
        """
        import base64

        if master_key is None or not isinstance(master_key, str):
            raise Exception(
                f"Master key is not initialized or formatted. master_key={master_key}"
            )

        if llm_router is None:
            return 0

        added_models = 0
        ## ADD MODEL LOGIC
        for m in db_models:
            _litellm_params = m.litellm_params
            if isinstance(_litellm_params, dict):
                # decrypt values
                for k, v in _litellm_params.items():
                    if isinstance(v, str):
                        # decode base64
                        try:
                            decoded_b64 = base64.b64decode(v)
                        except Exception as e:
                            verbose_proxy_logger.error(
                                "Error decoding value - {}".format(v)
                            )
                            continue
                        # decrypt value
                        _value = decrypt_value(value=decoded_b64, master_key=master_key)
                        # sanity check if string > size 0
                        if len(_value) > 0:
                            _litellm_params[k] = _value
                _litellm_params = LiteLLM_Params(**_litellm_params)
            else:
                verbose_proxy_logger.error(
                    f"Invalid model added to proxy db. Invalid litellm params. litellm_params={_litellm_params}"
                )
                continue  # skip to next model
            _model_info = self.get_model_info_with_id(
                model=m, db_model=True
            )  ## 👈 FLAG = True for db_models

            added = llm_router.upsert_deployment(
                deployment=Deployment(
                    model_name=m.model_name,
                    litellm_params=_litellm_params,
                    model_info=_model_info,
                )
            )

            if added is not None:
                added_models += 1
        return added_models

    async def _update_llm_router(
        self,
        new_models: list,
        proxy_logging_obj: ProxyLogging,
    ):
        global llm_router, llm_model_list, master_key, general_settings
        import base64

        if llm_router is None and master_key is not None:
            verbose_proxy_logger.debug(f"len new_models: {len(new_models)}")

            _model_list: list = []
            for m in new_models:
                _litellm_params = m.litellm_params
                if isinstance(_litellm_params, dict):
                    # decrypt values
                    for k, v in _litellm_params.items():
                        if isinstance(v, str):
                            # decode base64
                            decoded_b64 = base64.b64decode(v)
                            # decrypt value
                            _litellm_params[k] = decrypt_value(
                                value=decoded_b64, master_key=master_key  # type: ignore
                            )
                    _litellm_params = LiteLLM_Params(**_litellm_params)
                else:
                    verbose_proxy_logger.error(
                        f"Invalid model added to proxy db. Invalid litellm params. litellm_params={_litellm_params}"
                    )
                    continue  # skip to next model

                _model_info = self.get_model_info_with_id(model=m)
                _model_list.append(
                    Deployment(
                        model_name=m.model_name,
                        litellm_params=_litellm_params,
                        model_info=_model_info,
                    ).to_json(exclude_none=True)
                )
            if len(_model_list) > 0:
                verbose_proxy_logger.debug(f"_model_list: {_model_list}")
                llm_router = litellm.Router(model_list=_model_list)
                verbose_proxy_logger.debug(f"updated llm_router: {llm_router}")
        else:
            verbose_proxy_logger.debug(f"len new_models: {len(new_models)}")
            ## DELETE MODEL LOGIC
            await self._delete_deployment(db_models=new_models)

            ## ADD MODEL LOGIC
            self._add_deployment(db_models=new_models)

        if llm_router is not None:
            llm_model_list = llm_router.get_model_list()

        # check if user set any callbacks in Config Table
        config_data = await proxy_config.get_config()
        litellm_settings = config_data.get("litellm_settings", {}) or {}
        success_callbacks = litellm_settings.get("success_callback", None)

        if success_callbacks is not None and isinstance(success_callbacks, list):
            for success_callback in success_callbacks:
                if success_callback not in litellm.success_callback:
                    litellm.success_callback.append(success_callback)
        # we need to set env variables too
        environment_variables = config_data.get("environment_variables", {})
        for k, v in environment_variables.items():
            try:
                if v is not None:
                    decoded_b64 = base64.b64decode(v)
                    value = decrypt_value(value=decoded_b64, master_key=master_key)  # type: ignore
                    os.environ[k] = value
            except Exception as e:
                verbose_proxy_logger.error(
                    "Error setting env variable: %s - %s", k, str(e)
                )

        # general_settings
        _general_settings = config_data.get("general_settings", {})
        if "alerting" in _general_settings:
            general_settings["alerting"] = _general_settings["alerting"]
            proxy_logging_obj.alerting = general_settings["alerting"]
            proxy_logging_obj.slack_alerting_instance.alerting = general_settings[
                "alerting"
            ]

        if "alert_types" in _general_settings:
            general_settings["alert_types"] = _general_settings["alert_types"]
            proxy_logging_obj.alert_types = general_settings["alert_types"]
            proxy_logging_obj.slack_alerting_instance.update_values(
                alert_types=general_settings["alert_types"]
            )

        if "alert_to_webhook_url" in _general_settings:
            general_settings["alert_to_webhook_url"] = _general_settings[
                "alert_to_webhook_url"
            ]
            proxy_logging_obj.slack_alerting_instance.update_values(
                alert_to_webhook_url=general_settings["alert_to_webhook_url"]
            )

        # router settings
        if llm_router is not None and prisma_client is not None:
            db_router_settings = await prisma_client.db.litellm_config.find_first(
                where={"param_name": "router_settings"}
            )
            if (
                db_router_settings is not None
                and db_router_settings.param_value is not None
            ):
                _router_settings = db_router_settings.param_value
                llm_router.update_settings(**_router_settings)

    async def add_deployment(
        self,
        prisma_client: PrismaClient,
        proxy_logging_obj: ProxyLogging,
    ):
        """
        - Check db for new models (last 10 most recently updated)
        - Check if model id's in router already
        - If not, add to router
        """
        global llm_router, llm_model_list, master_key, general_settings

        try:
            if master_key is None or not isinstance(master_key, str):
                raise Exception(
                    f"Master key is not initialized or formatted. master_key={master_key}"
                )
            verbose_proxy_logger.debug(f"llm_router: {llm_router}")
            new_models = await prisma_client.db.litellm_proxymodeltable.find_many()
            await self._update_llm_router(
                new_models=new_models, proxy_logging_obj=proxy_logging_obj
            )
        except Exception as e:
            verbose_proxy_logger.error(
                "{}\nTraceback:{}".format(str(e), traceback.format_exc())
            )


proxy_config = ProxyConfig()


def _duration_in_seconds(duration: str):
    match = re.match(r"(\d+)([smhd]?)", duration)
    if not match:
        raise ValueError("Invalid duration format")

    value, unit = match.groups()
    value = int(value)

    if unit == "s":
        return value
    elif unit == "m":
        return value * 60
    elif unit == "h":
        return value * 3600
    elif unit == "d":
        return value * 86400
    else:
        raise ValueError("Unsupported duration unit")


async def generate_key_helper_fn(
    duration: Optional[str],
    models: list,
    aliases: dict,
    config: dict,
    spend: float,
    key_max_budget: Optional[float] = None,  # key_max_budget is used to Budget Per key
    key_budget_duration: Optional[str] = None,
    budget_id: Optional[float] = None,  # budget id <-> LiteLLM_BudgetTable
    soft_budget: Optional[
        float
    ] = None,  # soft_budget is used to set soft Budgets Per user
    max_budget: Optional[float] = None,  # max_budget is used to Budget Per user
    budget_duration: Optional[str] = None,  # max_budget is used to Budget Per user
    token: Optional[str] = None,
    user_id: Optional[str] = None,
    team_id: Optional[str] = None,
    user_email: Optional[str] = None,
    user_role: Optional[str] = None,
    max_parallel_requests: Optional[int] = None,
    metadata: Optional[dict] = {},
    tpm_limit: Optional[int] = None,
    rpm_limit: Optional[int] = None,
    query_type: Literal["insert_data", "update_data"] = "insert_data",
    update_key_values: Optional[dict] = None,
    key_alias: Optional[str] = None,
    allowed_cache_controls: Optional[list] = [],
    permissions: Optional[dict] = {},
    model_max_budget: Optional[dict] = {},
    teams: Optional[list] = None,
    organization_id: Optional[str] = None,
    table_name: Optional[Literal["key", "user"]] = None,
):
    global prisma_client, custom_db_client, user_api_key_cache, litellm_proxy_admin_name

    if prisma_client is None and custom_db_client is None:
        raise Exception(
            f"Connect Proxy to database to generate keys - https://docs.litellm.ai/docs/proxy/virtual_keys "
        )

    if token is None:
        token = f"sk-{secrets.token_urlsafe(16)}"

    if duration is None:  # allow tokens that never expire
        expires = None
    else:
        duration_s = _duration_in_seconds(duration=duration)
        expires = datetime.utcnow() + timedelta(seconds=duration_s)

    if key_budget_duration is None:  # one-time budget
        key_reset_at = None
    else:
        duration_s = _duration_in_seconds(duration=key_budget_duration)
        key_reset_at = datetime.utcnow() + timedelta(seconds=duration_s)

    if budget_duration is None:  # one-time budget
        reset_at = None
    else:
        duration_s = _duration_in_seconds(duration=budget_duration)
        reset_at = datetime.utcnow() + timedelta(seconds=duration_s)

    aliases_json = json.dumps(aliases)
    config_json = json.dumps(config)
    permissions_json = json.dumps(permissions)
    metadata_json = json.dumps(metadata)
    model_max_budget_json = json.dumps(model_max_budget)
    user_role = user_role or "app_user"
    tpm_limit = tpm_limit
    rpm_limit = rpm_limit
    allowed_cache_controls = allowed_cache_controls

    try:
        # Create a new verification token (you may want to enhance this logic based on your needs)
        user_data = {
            "max_budget": max_budget,
            "user_email": user_email,
            "user_id": user_id,
            "team_id": team_id,
            "organization_id": organization_id,
            "user_role": user_role,
            "spend": spend,
            "models": models,
            "max_parallel_requests": max_parallel_requests,
            "tpm_limit": tpm_limit,
            "rpm_limit": rpm_limit,
            "budget_duration": budget_duration,
            "budget_reset_at": reset_at,
            "allowed_cache_controls": allowed_cache_controls,
        }
        if teams is not None:
            user_data["teams"] = teams
        key_data = {
            "token": token,
            "key_alias": key_alias,
            "expires": expires,
            "models": models,
            "aliases": aliases_json,
            "config": config_json,
            "spend": spend,
            "max_budget": key_max_budget,
            "user_id": user_id,
            "team_id": team_id,
            "max_parallel_requests": max_parallel_requests,
            "metadata": metadata_json,
            "tpm_limit": tpm_limit,
            "rpm_limit": rpm_limit,
            "budget_duration": key_budget_duration,
            "budget_reset_at": key_reset_at,
            "allowed_cache_controls": allowed_cache_controls,
            "permissions": permissions_json,
            "model_max_budget": model_max_budget_json,
            "budget_id": budget_id,
        }

        if (
            litellm.get_secret("DISABLE_KEY_NAME", False) == True
        ):  # allow user to disable storing abbreviated key name (shown in UI, to help figure out which key spent how much)
            pass
        else:
            key_data["key_name"] = f"sk-...{token[-4:]}"
        saved_token = copy.deepcopy(key_data)
        if isinstance(saved_token["aliases"], str):
            saved_token["aliases"] = json.loads(saved_token["aliases"])
        if isinstance(saved_token["config"], str):
            saved_token["config"] = json.loads(saved_token["config"])
        if isinstance(saved_token["metadata"], str):
            saved_token["metadata"] = json.loads(saved_token["metadata"])
        if isinstance(saved_token["permissions"], str):
            saved_token["permissions"] = json.loads(saved_token["permissions"])
        if isinstance(saved_token["model_max_budget"], str):
            saved_token["model_max_budget"] = json.loads(
                saved_token["model_max_budget"]
            )

        if saved_token.get("expires", None) is not None and isinstance(
            saved_token["expires"], datetime
        ):
            saved_token["expires"] = saved_token["expires"].isoformat()
        if prisma_client is not None:
            if (
                table_name is None or table_name == "user"
            ):  # do not auto-create users for `/key/generate`
                ## CREATE USER (If necessary)
                if query_type == "insert_data":
                    user_row = await prisma_client.insert_data(
                        data=user_data, table_name="user"
                    )
                    ## use default user model list if no key-specific model list provided
                    if len(user_row.models) > 0 and len(key_data["models"]) == 0:  # type: ignore
                        key_data["models"] = user_row.models
                elif query_type == "update_data":
                    user_row = await prisma_client.update_data(
                        data=user_data,
                        table_name="user",
                        update_key_values=update_key_values,
                    )
            if user_id == litellm_proxy_budget_name or (
                table_name is not None and table_name == "user"
            ):
                # do not create a key for litellm_proxy_budget_name or if table name is set to just 'user'
                # we only need to ensure this exists in the user table
                # the LiteLLM_VerificationToken table will increase in size if we don't do this check
                return user_data

            ## CREATE KEY
            verbose_proxy_logger.debug("prisma_client: Creating Key= %s", key_data)
            create_key_response = await prisma_client.insert_data(
                data=key_data, table_name="key"
            )
            key_data["token_id"] = getattr(create_key_response, "token", None)
        elif custom_db_client is not None:
            if table_name is None or table_name == "user":
                ## CREATE USER (If necessary)
                verbose_proxy_logger.debug(
                    "CustomDBClient: Creating User= %s", user_data
                )
                user_row = await custom_db_client.insert_data(
                    value=user_data, table_name="user"
                )
                if user_row is None:
                    # GET USER ROW
                    user_row = await custom_db_client.get_data(
                        key=user_id, table_name="user"  # type: ignore
                    )

            ## use default user model list if no key-specific model list provided
            if len(user_row.models) > 0 and len(key_data["models"]) == 0:  # type: ignore
                key_data["models"] = user_row.models
            ## CREATE KEY
            verbose_proxy_logger.debug("CustomDBClient: Creating Key= %s", key_data)
            await custom_db_client.insert_data(value=key_data, table_name="key")
    except Exception as e:
        traceback.print_exc()
        if isinstance(e, HTTPException):
            raise e
        raise HTTPException(
            status_code=status.HTTP_500_INTERNAL_SERVER_ERROR,
            detail={"error": "Internal Server Error."},
        )

    # Add budget related info in key_data - this ensures it's returned
    key_data["budget_id"] = budget_id
    return key_data


async def delete_verification_token(tokens: List, user_id: Optional[str] = None):
    global prisma_client
    try:
        if prisma_client:
            # Assuming 'db' is your Prisma Client instance
            # check if admin making request - don't filter by user-id
            if user_id == litellm_proxy_admin_name:
                deleted_tokens = await prisma_client.delete_data(tokens=tokens)
            # else
            else:
                deleted_tokens = await prisma_client.delete_data(
                    tokens=tokens, user_id=user_id
                )
                _num_deleted_tokens = deleted_tokens.get("deleted_keys", 0)
                if _num_deleted_tokens != len(tokens):
                    raise Exception(
                        "Failed to delete all tokens. Tried to delete tokens that don't belong to user: "
                        + str(user_id)
                    )
        else:
            raise Exception("DB not connected. prisma_client is None")
    except Exception as e:
        traceback.print_exc()
        raise e
    return deleted_tokens


def save_worker_config(**data):
    import json

    os.environ["WORKER_CONFIG"] = json.dumps(data)


async def initialize(
    model=None,
    alias=None,
    api_base=None,
    api_version=None,
    debug=False,
    detailed_debug=False,
    temperature=None,
    max_tokens=None,
    request_timeout=600,
    max_budget=None,
    telemetry=False,
    drop_params=True,
    add_function_to_prompt=True,
    headers=None,
    save=False,
    use_queue=False,
    config=None,
):
    global user_model, user_api_base, user_debug, user_detailed_debug, user_user_max_tokens, user_request_timeout, user_temperature, user_telemetry, user_headers, experimental, llm_model_list, llm_router, general_settings, master_key, user_custom_auth, prisma_client
    generate_feedback_box()
    user_model = model
    user_debug = debug
    if debug == True:  # this needs to be first, so users can see Router init debugg
        from litellm._logging import (
            verbose_router_logger,
            verbose_proxy_logger,
            verbose_logger,
        )
        import logging

        # this must ALWAYS remain logging.INFO, DO NOT MODIFY THIS
        verbose_logger.setLevel(level=logging.INFO)  # sets package logs to info
        verbose_router_logger.setLevel(level=logging.INFO)  # set router logs to info
        verbose_proxy_logger.setLevel(level=logging.INFO)  # set proxy logs to info
    if detailed_debug == True:
        from litellm._logging import (
            verbose_router_logger,
            verbose_proxy_logger,
            verbose_logger,
        )
        import logging

        verbose_logger.setLevel(level=logging.DEBUG)  # set package log to debug
        verbose_router_logger.setLevel(level=logging.DEBUG)  # set router logs to debug
        verbose_proxy_logger.setLevel(level=logging.DEBUG)  # set proxy logs to debug
    elif debug == False and detailed_debug == False:
        # users can control proxy debugging using env variable = 'LITELLM_LOG'
        litellm_log_setting = os.environ.get("LITELLM_LOG", "")
        if litellm_log_setting != None:
            if litellm_log_setting.upper() == "INFO":
                from litellm._logging import verbose_router_logger, verbose_proxy_logger
                import logging

                # this must ALWAYS remain logging.INFO, DO NOT MODIFY THIS

                verbose_router_logger.setLevel(
                    level=logging.INFO
                )  # set router logs to info
                verbose_proxy_logger.setLevel(
                    level=logging.INFO
                )  # set proxy logs to info
            elif litellm_log_setting.upper() == "DEBUG":
                from litellm._logging import verbose_router_logger, verbose_proxy_logger
                import logging

                verbose_router_logger.setLevel(
                    level=logging.DEBUG
                )  # set router logs to info
                verbose_proxy_logger.setLevel(
                    level=logging.DEBUG
                )  # set proxy logs to debug
    dynamic_config = {"general": {}, user_model: {}}
    if config:
        (
            llm_router,
            llm_model_list,
            general_settings,
        ) = await proxy_config.load_config(router=llm_router, config_file_path=config)
    if headers:  # model-specific param
        user_headers = headers
        dynamic_config[user_model]["headers"] = headers
    if api_base:  # model-specific param
        user_api_base = api_base
        dynamic_config[user_model]["api_base"] = api_base
    if api_version:
        os.environ["AZURE_API_VERSION"] = (
            api_version  # set this for azure - litellm can read this from the env
        )
    if max_tokens:  # model-specific param
        user_max_tokens = max_tokens
        dynamic_config[user_model]["max_tokens"] = max_tokens
    if temperature:  # model-specific param
        user_temperature = temperature
        dynamic_config[user_model]["temperature"] = temperature
    if request_timeout:
        user_request_timeout = request_timeout
        dynamic_config[user_model]["request_timeout"] = request_timeout
    if alias:  # model-specific param
        dynamic_config[user_model]["alias"] = alias
    if drop_params == True:  # litellm-specific param
        litellm.drop_params = True
        dynamic_config["general"]["drop_params"] = True
    if add_function_to_prompt == True:  # litellm-specific param
        litellm.add_function_to_prompt = True
        dynamic_config["general"]["add_function_to_prompt"] = True
    if max_budget:  # litellm-specific param
        litellm.max_budget = max_budget
        dynamic_config["general"]["max_budget"] = max_budget
    if experimental:
        pass
    user_telemetry = telemetry


# for streaming
def data_generator(response):
    verbose_proxy_logger.debug("inside generator")
    for chunk in response:
        verbose_proxy_logger.debug("returned chunk: %s", chunk)
        try:
            yield f"data: {json.dumps(chunk.dict())}\n\n"
        except:
            yield f"data: {json.dumps(chunk)}\n\n"


async def async_data_generator(
    response, user_api_key_dict: UserAPIKeyAuth, request_data: dict
):
    verbose_proxy_logger.debug("inside generator")
    try:
        start_time = time.time()
        async for chunk in response:
            chunk = chunk.model_dump_json(exclude_none=True)
            try:
                yield f"data: {chunk}\n\n"
            except Exception as e:
                yield f"data: {str(e)}\n\n"

        # Streaming is done, yield the [DONE] chunk
        done_message = "[DONE]"
        yield f"data: {done_message}\n\n"
    except Exception as e:
        traceback.print_exc()
        await proxy_logging_obj.post_call_failure_hook(
            user_api_key_dict=user_api_key_dict,
            original_exception=e,
            request_data=request_data,
        )
        verbose_proxy_logger.debug(
            f"\033[1;31mAn error occurred: {e}\n\n Debug this by setting `--debug`, e.g. `litellm --model gpt-3.5-turbo --debug`"
        )
        router_model_names = llm_router.model_names if llm_router is not None else []
        if user_debug:
            traceback.print_exc()

        if isinstance(e, HTTPException):
            raise e
        else:
            error_traceback = traceback.format_exc()
            error_msg = f"{str(e)}\n\n{error_traceback}"

        proxy_exception = ProxyException(
            message=getattr(e, "message", error_msg),
            type=getattr(e, "type", "None"),
            param=getattr(e, "param", "None"),
            code=getattr(e, "status_code", 500),
        )
        error_returned = json.dumps({"error": proxy_exception.to_dict()})
        yield f"data: {error_returned}\n\n"


def select_data_generator(
    response, user_api_key_dict: UserAPIKeyAuth, request_data: dict
):
    return async_data_generator(
        response=response,
        user_api_key_dict=user_api_key_dict,
        request_data=request_data,
    )


def get_litellm_model_info(model: dict = {}):
    model_info = model.get("model_info", {})
    model_to_lookup = model.get("litellm_params", {}).get("model", None)
    try:
        if "azure" in model_to_lookup:
            model_to_lookup = model_info.get("base_model", None)
        litellm_model_info = litellm.get_model_info(model_to_lookup)
        return litellm_model_info
    except:
        # this should not block returning on /model/info
        # if litellm does not have info on the model it should return {}
        return {}


def parse_cache_control(cache_control):
    cache_dict = {}
    directives = cache_control.split(", ")

    for directive in directives:
        if "=" in directive:
            key, value = directive.split("=")
            cache_dict[key] = value
        else:
            cache_dict[directive] = True

    return cache_dict


def on_backoff(details):
    # The 'tries' key in the details dictionary contains the number of completed tries
    verbose_proxy_logger.debug("Backing off... this was attempt # %s", details["tries"])


@router.on_event("startup")
async def startup_event():
    global prisma_client, master_key, use_background_health_checks, llm_router, llm_model_list, general_settings, proxy_budget_rescheduler_min_time, proxy_budget_rescheduler_max_time, litellm_proxy_admin_name, db_writer_client, store_model_in_db
    import json

    ### LOAD MASTER KEY ###
    # check if master key set in environment - load from there
    master_key = litellm.get_secret("LITELLM_MASTER_KEY", None)
    # check if DATABASE_URL in environment - load from there
    if prisma_client is None:
        prisma_setup(database_url=os.getenv("DATABASE_URL"))

    ### LOAD CONFIG ###
    worker_config = litellm.get_secret("WORKER_CONFIG")
    verbose_proxy_logger.debug("worker_config: %s", worker_config)
    # check if it's a valid file path
    if os.path.isfile(worker_config):
        if proxy_config.is_yaml(config_file_path=worker_config):
            (
                llm_router,
                llm_model_list,
                general_settings,
            ) = await proxy_config.load_config(
                router=llm_router, config_file_path=worker_config
            )
        else:
            await initialize(**worker_config)
    else:
        # if not, assume it's a json string
        worker_config = json.loads(os.getenv("WORKER_CONFIG"))
        await initialize(**worker_config)

    ## COST TRACKING ##
    cost_tracking()

    ## Error Tracking ##
    error_tracking()

    db_writer_client = HTTPHandler()

    proxy_logging_obj._init_litellm_callbacks()  # INITIALIZE LITELLM CALLBACKS ON SERVER STARTUP <- do this to catch any logging errors on startup, not when calls are being made

    if "daily_reports" in proxy_logging_obj.slack_alerting_instance.alert_types:
        asyncio.create_task(
            proxy_logging_obj.slack_alerting_instance._run_scheduled_daily_report(
                llm_router=llm_router
            )
        )  # RUN DAILY REPORT (if scheduled)

    ## JWT AUTH ##
    if general_settings.get("litellm_jwtauth", None) is not None:
        for k, v in general_settings["litellm_jwtauth"].items():
            if isinstance(v, str) and v.startswith("os.environ/"):
                general_settings["litellm_jwtauth"][k] = litellm.get_secret(v)
        litellm_jwtauth = LiteLLM_JWTAuth(**general_settings["litellm_jwtauth"])
    else:
        litellm_jwtauth = LiteLLM_JWTAuth()
    jwt_handler.update_environment(
        prisma_client=prisma_client,
        user_api_key_cache=user_api_key_cache,
        litellm_jwtauth=litellm_jwtauth,
    )

    if use_background_health_checks:
        asyncio.create_task(
            _run_background_health_check()
        )  # start the background health check coroutine.

    if prompt_injection_detection_obj is not None:
        prompt_injection_detection_obj.update_environment(router=llm_router)

    verbose_proxy_logger.debug("prisma_client: %s", prisma_client)
    if prisma_client is not None:
        await prisma_client.connect()

    verbose_proxy_logger.debug("custom_db_client client - %s", custom_db_client)
    if custom_db_client is not None:
        verbose_proxy_logger.debug("custom_db_client: connecting %s", custom_db_client)
        await custom_db_client.connect()

    if prisma_client is not None and master_key is not None:
        # add master key to db
        if os.getenv("PROXY_ADMIN_ID", None) is not None:
            litellm_proxy_admin_name = os.getenv("PROXY_ADMIN_ID")
        asyncio.create_task(
            generate_key_helper_fn(
                duration=None,
                models=[],
                aliases={},
                config={},
                spend=0,
                token=master_key,
                user_id=litellm_proxy_admin_name,
                user_role="proxy_admin",
                query_type="update_data",
                update_key_values={
                    "user_role": "proxy_admin",
                },
            )
        )

    if prisma_client is not None and litellm.max_budget > 0:
        if litellm.budget_duration is None:
            raise Exception(
                "budget_duration not set on Proxy. budget_duration is required to use max_budget."
            )

        # add proxy budget to db in the user table
        asyncio.create_task(
            generate_key_helper_fn(
                user_id=litellm_proxy_budget_name,
                duration=None,
                models=[],
                aliases={},
                config={},
                spend=0,
                max_budget=litellm.max_budget,
                budget_duration=litellm.budget_duration,
                query_type="update_data",
                update_key_values={
                    "max_budget": litellm.max_budget,
                    "budget_duration": litellm.budget_duration,
                },
            )
        )

    verbose_proxy_logger.debug(
        f"custom_db_client client {custom_db_client}. Master_key: {master_key}"
    )
    if custom_db_client is not None and master_key is not None:
        # add master key to db
        await generate_key_helper_fn(
            duration=None, models=[], aliases={}, config={}, spend=0, token=master_key
        )

    ### CHECK IF VIEW EXISTS ###
    if prisma_client is not None:
        create_view_response = await prisma_client.check_view_exists()

    ### START BATCH WRITING DB + CHECKING NEW MODELS###
    if prisma_client is not None:
        scheduler = AsyncIOScheduler()
        interval = random.randint(
            proxy_budget_rescheduler_min_time, proxy_budget_rescheduler_max_time
        )  # random interval, so multiple workers avoid resetting budget at the same time
        batch_writing_interval = random.randint(
            proxy_batch_write_at - 3, proxy_batch_write_at + 3
        )  # random interval, so multiple workers avoid batch writing at the same time

        ### RESET BUDGET ###
        if general_settings.get("disable_reset_budget", False) == False:
            scheduler.add_job(
                reset_budget, "interval", seconds=interval, args=[prisma_client]
            )

        ### UPDATE SPEND ###
        scheduler.add_job(
            update_spend,
            "interval",
            seconds=batch_writing_interval,
            args=[prisma_client, db_writer_client, proxy_logging_obj],
        )

        ### ADD NEW MODELS ###
        store_model_in_db = (
            litellm.get_secret("STORE_MODEL_IN_DB", store_model_in_db)
            or store_model_in_db
        )
        if store_model_in_db == True:
            scheduler.add_job(
                proxy_config.add_deployment,
                "interval",
                seconds=10,
                args=[prisma_client, proxy_logging_obj],
            )

            # this will load all existing models on proxy startup
            await proxy_config.add_deployment(
                prisma_client=prisma_client, proxy_logging_obj=proxy_logging_obj
            )
        scheduler.start()


#### API ENDPOINTS ####
@router.get(
    "/v1/models", dependencies=[Depends(user_api_key_auth)], tags=["model management"]
)
@router.get(
    "/models", dependencies=[Depends(user_api_key_auth)], tags=["model management"]
)  # if project requires model list
def model_list(
    user_api_key_dict: UserAPIKeyAuth = Depends(user_api_key_auth),
):
    global llm_model_list, general_settings
    all_models = []
    if len(user_api_key_dict.models) > 0:
        all_models = user_api_key_dict.models
        if SpecialModelNames.all_team_models.value in all_models:
            all_models = user_api_key_dict.team_models
    if len(all_models) == 0:  # has all proxy models
        ## if no specific model access
        if general_settings.get("infer_model_from_keys", False):
            all_models = litellm.utils.get_valid_models()
        if llm_model_list:
            all_models = list(
                set(all_models + [m["model_name"] for m in llm_model_list])
            )
        if user_model is not None:
            all_models += [user_model]
    verbose_proxy_logger.debug("all_models: %s", all_models)
    return dict(
        data=[
            {
                "id": model,
                "object": "model",
                "created": 1677610602,
                "owned_by": "openai",
            }
            for model in all_models
        ],
        object="list",
    )


@router.post(
    "/v1/chat/completions",
    dependencies=[Depends(user_api_key_auth)],
    tags=["chat/completions"],
)
@router.post(
    "/chat/completions",
    dependencies=[Depends(user_api_key_auth)],
    tags=["chat/completions"],
)
@router.post(
    "/openai/deployments/{model:path}/chat/completions",
    dependencies=[Depends(user_api_key_auth)],
    tags=["chat/completions"],
)  # azure compatible endpoint
@backoff.on_exception(
    backoff.expo,
    Exception,  # base exception to catch for the backoff
    max_tries=litellm.num_retries or 3,  # maximum number of retries
    max_time=litellm.request_timeout or 60,  # maximum total time to retry for
    on_backoff=on_backoff,  # specifying the function to call on backoff
    giveup=lambda e: not (
        isinstance(e, ProxyException)
        and getattr(e, "message", None) is not None
        and isinstance(e.message, str)
        and "Max parallel request limit reached" in e.message
    ),  # the result of the logical expression is on the second position
)
async def chat_completion(
    request: Request,
    fastapi_response: Response,
    model: Optional[str] = None,
    user_api_key_dict: UserAPIKeyAuth = Depends(user_api_key_auth),
):
    global general_settings, user_debug, proxy_logging_obj, llm_model_list
    data = {}
    try:
        body = await request.body()
        body_str = body.decode()
        try:
            data = ast.literal_eval(body_str)
        except:
            data = json.loads(body_str)

        # Azure OpenAI only: check if user passed api-version
        query_params = dict(request.query_params)
        if "api-version" in query_params:
            data["api_version"] = query_params["api-version"]

        # Include original request and headers in the data
        data["proxy_server_request"] = {
            "url": str(request.url),
            "method": request.method,
            "headers": dict(request.headers),
            "body": copy.copy(data),  # use copy instead of deepcopy
        }

        ## Cache Controls
        headers = request.headers
        verbose_proxy_logger.debug("Request Headers: %s", headers)
        cache_control_header = headers.get("Cache-Control", None)
        if cache_control_header:
            cache_dict = parse_cache_control(cache_control_header)
            data["ttl"] = cache_dict.get("s-maxage")

        verbose_proxy_logger.debug("receiving data: %s", data)
        data["model"] = (
            general_settings.get("completion_model", None)  # server default
            or user_model  # model name passed via cli args
            or model  # for azure deployments
            or data["model"]  # default passed in http request
        )

        # users can pass in 'user' param to /chat/completions. Don't override it
        if data.get("user", None) is None and user_api_key_dict.user_id is not None:
            # if users are using user_api_key_auth, set `user` in `data`
            data["user"] = user_api_key_dict.user_id

        if "metadata" not in data:
            data["metadata"] = {}
        data["metadata"]["user_api_key"] = user_api_key_dict.api_key
        data["metadata"]["user_api_key_alias"] = getattr(
            user_api_key_dict, "key_alias", None
        )
        data["metadata"]["user_api_key_user_id"] = user_api_key_dict.user_id
        data["metadata"]["user_api_key_org_id"] = user_api_key_dict.org_id
        data["metadata"]["user_api_key_team_id"] = getattr(
            user_api_key_dict, "team_id", None
        )
        data["metadata"]["user_api_key_team_alias"] = getattr(
            user_api_key_dict, "team_alias", None
        )
        data["metadata"]["user_api_key_metadata"] = user_api_key_dict.metadata
        _headers = dict(request.headers)
        _headers.pop(
            "authorization", None
        )  # do not store the original `sk-..` api key in the db
        data["metadata"]["headers"] = _headers
        data["metadata"]["endpoint"] = str(request.url)

        ### TEAM-SPECIFIC PARAMS ###
        if user_api_key_dict.team_id is not None:
            team_config = await proxy_config.load_team_config(
                team_id=user_api_key_dict.team_id
            )
            if len(team_config) == 0:
                pass
            else:
                team_id = team_config.pop("team_id", None)
                _is_valid_team_configs(
                    team_id=team_id, team_config=team_config, request_data=data
                )
                data["metadata"]["team_id"] = team_id
                data = {
                    **team_config,
                    **data,
                }  # add the team-specific configs to the completion call

        global user_temperature, user_request_timeout, user_max_tokens, user_api_base
        # override with user settings, these are params passed via cli
        if user_temperature:
            data["temperature"] = user_temperature
        if user_request_timeout:
            data["request_timeout"] = user_request_timeout
        if user_max_tokens:
            data["max_tokens"] = user_max_tokens
        if user_api_base:
            data["api_base"] = user_api_base

        ### MODEL ALIAS MAPPING ###
        # check if model name in model alias map
        # get the actual model name
        if data["model"] in litellm.model_alias_map:
            data["model"] = litellm.model_alias_map[data["model"]]

        ## LOGGING OBJECT ## - initialize logging object for logging success/failure events for call
        data["litellm_call_id"] = str(uuid.uuid4())
        logging_obj, data = litellm.utils.function_setup(
            original_function="acompletion",
            rules_obj=litellm.utils.Rules(),
            start_time=datetime.now(),
            **data,
        )

        data["litellm_logging_obj"] = logging_obj

        ### CALL HOOKS ### - modify incoming data before calling the model
        data = await proxy_logging_obj.pre_call_hook(
            user_api_key_dict=user_api_key_dict, data=data, call_type="completion"
        )

        tasks = []
        tasks.append(
            proxy_logging_obj.during_call_hook(
                data=data,
                user_api_key_dict=user_api_key_dict,
                call_type="completion",
            )
        )

        ### ROUTE THE REQUEST ###
        # Do not change this - it should be a constant time fetch - ALWAYS
        router_model_names = llm_router.model_names if llm_router is not None else []
        # skip router if user passed their key
        if "api_key" in data:
            tasks.append(litellm.acompletion(**data))
        elif "user_config" in data:
            # initialize a new router instance. make request using this Router
            router_config = data.pop("user_config")
            user_router = litellm.Router(**router_config)
            tasks.append(user_router.acompletion(**data))
        elif (
            llm_router is not None and data["model"] in router_model_names
        ):  # model in router model list
            tasks.append(llm_router.acompletion(**data))
        elif (
            llm_router is not None
            and llm_router.model_group_alias is not None
            and data["model"] in llm_router.model_group_alias
        ):  # model set in model_group_alias
            tasks.append(llm_router.acompletion(**data))
        elif (
            llm_router is not None and data["model"] in llm_router.deployment_names
        ):  # model in router deployments, calling a specific deployment on the router
            tasks.append(llm_router.acompletion(**data, specific_deployment=True))
        elif (
            llm_router is not None
            and data["model"] not in router_model_names
            and llm_router.default_deployment is not None
        ):  # model in router deployments, calling a specific deployment on the router
            tasks.append(llm_router.acompletion(**data))
        elif user_model is not None:  # `litellm --model <your-model-name>`
            tasks.append(litellm.acompletion(**data))
        else:
            raise HTTPException(
                status_code=status.HTTP_400_BAD_REQUEST,
                detail={
                    "error": "chat_completion: Invalid model name passed in model="
                    + data.get("model", "")
                },
            )

        # wait for call to end
        responses = await asyncio.gather(
            *tasks
        )  # run the moderation check in parallel to the actual llm api call
        response = responses[1]

        hidden_params = getattr(response, "_hidden_params", {}) or {}
        model_id = hidden_params.get("model_id", None) or ""
        cache_key = hidden_params.get("cache_key", None) or ""
        api_base = hidden_params.get("api_base", None) or ""

        # Post Call Processing
        if llm_router is not None:
            data["deployment"] = llm_router.get_deployment(model_id=model_id)
        data["litellm_status"] = "success"  # used for alerting

        if (
            "stream" in data and data["stream"] == True
        ):  # use generate_responses to stream responses
            custom_headers = {
                "x-litellm-model-id": model_id,
                "x-litellm-cache-key": cache_key,
                "x-litellm-model-api-base": api_base,
            }
            selected_data_generator = select_data_generator(
                response=response,
                user_api_key_dict=user_api_key_dict,
                request_data=data,
            )
            return StreamingResponse(
                selected_data_generator,
                media_type="text/event-stream",
                headers=custom_headers,
            )

        fastapi_response.headers["x-litellm-model-id"] = model_id
        fastapi_response.headers["x-litellm-cache-key"] = cache_key
        fastapi_response.headers["x-litellm-model-api-base"] = api_base

        ### CALL HOOKS ### - modify outgoing data
        response = await proxy_logging_obj.post_call_success_hook(
            user_api_key_dict=user_api_key_dict, response=response
        )

        return response
    except Exception as e:
        data["litellm_status"] = "fail"  # used for alerting
        traceback.print_exc()
        await proxy_logging_obj.post_call_failure_hook(
            user_api_key_dict=user_api_key_dict, original_exception=e, request_data=data
        )
        verbose_proxy_logger.debug(
            f"\033[1;31mAn error occurred: {e}\n\n Debug this by setting `--debug`, e.g. `litellm --model gpt-3.5-turbo --debug`"
        )
        router_model_names = llm_router.model_names if llm_router is not None else []
        if user_debug:
            traceback.print_exc()

        if isinstance(e, HTTPException):
            raise ProxyException(
                message=getattr(e, "detail", str(e)),
                type=getattr(e, "type", "None"),
                param=getattr(e, "param", "None"),
                code=getattr(e, "status_code", status.HTTP_400_BAD_REQUEST),
            )
        error_msg = f"{str(e)}"
        raise ProxyException(
            message=getattr(e, "message", error_msg),
            type=getattr(e, "type", "None"),
            param=getattr(e, "param", "None"),
            code=getattr(e, "status_code", 500),
        )


@router.post(
    "/v1/completions", dependencies=[Depends(user_api_key_auth)], tags=["completions"]
)
@router.post(
    "/completions", dependencies=[Depends(user_api_key_auth)], tags=["completions"]
)
@router.post(
    "/engines/{model:path}/completions",
    dependencies=[Depends(user_api_key_auth)],
    tags=["completions"],
)
@router.post(
    "/openai/deployments/{model:path}/completions",
    dependencies=[Depends(user_api_key_auth)],
    tags=["completions"],
)
async def completion(
    request: Request,
    fastapi_response: Response,
    model: Optional[str] = None,
    user_api_key_dict: UserAPIKeyAuth = Depends(user_api_key_auth),
):
    global user_temperature, user_request_timeout, user_max_tokens, user_api_base
    try:
        body = await request.body()
        body_str = body.decode()
        try:
            data = ast.literal_eval(body_str)
        except:
            data = json.loads(body_str)

        data["user"] = data.get("user", user_api_key_dict.user_id)
        data["model"] = (
            general_settings.get("completion_model", None)  # server default
            or user_model  # model name passed via cli args
            or model  # for azure deployments
            or data["model"]  # default passed in http request
        )
        if user_model:
            data["model"] = user_model
        if "metadata" not in data:
            data["metadata"] = {}
        data["metadata"]["user_api_key"] = user_api_key_dict.api_key
        data["metadata"]["user_api_key_metadata"] = user_api_key_dict.metadata
        data["metadata"]["user_api_key_alias"] = getattr(
            user_api_key_dict, "key_alias", None
        )
        data["metadata"]["user_api_key_user_id"] = user_api_key_dict.user_id
        data["metadata"]["user_api_key_team_id"] = getattr(
            user_api_key_dict, "team_id", None
        )
        data["metadata"]["user_api_key_team_alias"] = getattr(
            user_api_key_dict, "team_alias", None
        )
        _headers = dict(request.headers)
        _headers.pop(
            "authorization", None
        )  # do not store the original `sk-..` api key in the db
        data["metadata"]["headers"] = _headers
        data["metadata"]["endpoint"] = str(request.url)

        # override with user settings, these are params passed via cli
        if user_temperature:
            data["temperature"] = user_temperature
        if user_request_timeout:
            data["request_timeout"] = user_request_timeout
        if user_max_tokens:
            data["max_tokens"] = user_max_tokens
        if user_api_base:
            data["api_base"] = user_api_base

        ### MODEL ALIAS MAPPING ###
        # check if model name in model alias map
        # get the actual model name
        if data["model"] in litellm.model_alias_map:
            data["model"] = litellm.model_alias_map[data["model"]]

        ### CALL HOOKS ### - modify incoming data before calling the model
        data = await proxy_logging_obj.pre_call_hook(
            user_api_key_dict=user_api_key_dict, data=data, call_type="completion"
        )

        ### ROUTE THE REQUESTs ###
        router_model_names = llm_router.model_names if llm_router is not None else []
        # skip router if user passed their key
        if "api_key" in data:
            response = await litellm.atext_completion(**data)
        elif (
            llm_router is not None and data["model"] in router_model_names
        ):  # model in router model list
            response = await llm_router.atext_completion(**data)
        elif (
            llm_router is not None
            and llm_router.model_group_alias is not None
            and data["model"] in llm_router.model_group_alias
        ):  # model set in model_group_alias
            response = await llm_router.atext_completion(**data)
        elif (
            llm_router is not None and data["model"] in llm_router.deployment_names
        ):  # model in router deployments, calling a specific deployment on the router
            response = await llm_router.atext_completion(
                **data, specific_deployment=True
            )
        elif (
            llm_router is not None
            and data["model"] not in router_model_names
            and llm_router.default_deployment is not None
        ):  # model in router deployments, calling a specific deployment on the router
            response = await llm_router.atext_completion(**data)
        elif user_model is not None:  # `litellm --model <your-model-name>`
            response = await litellm.atext_completion(**data)
        else:
            raise HTTPException(
                status_code=status.HTTP_400_BAD_REQUEST,
                detail={
                    "error": "completion: Invalid model name passed in model="
                    + data.get("model", "")
                },
            )

        if hasattr(response, "_hidden_params"):
            model_id = response._hidden_params.get("model_id", None) or ""
            original_response = (
                response._hidden_params.get("original_response", None) or ""
            )
        else:
            model_id = ""
            original_response = ""

        verbose_proxy_logger.debug("final response: %s", response)
        if (
            "stream" in data and data["stream"] == True
        ):  # use generate_responses to stream responses
            custom_headers = {
                "x-litellm-model-id": model_id,
            }
            selected_data_generator = select_data_generator(
                response=response,
                user_api_key_dict=user_api_key_dict,
                request_data=data,
            )

            return StreamingResponse(
                selected_data_generator,
                media_type="text/event-stream",
                headers=custom_headers,
            )

        fastapi_response.headers["x-litellm-model-id"] = model_id
        return response
    except Exception as e:
        data["litellm_status"] = "fail"  # used for alerting
        verbose_proxy_logger.debug("EXCEPTION RAISED IN PROXY MAIN.PY")
        verbose_proxy_logger.debug(
            "\033[1;31mAn error occurred: %s\n\n Debug this by setting `--debug`, e.g. `litellm --model gpt-3.5-turbo --debug`",
            e,
        )
        traceback.print_exc()
        error_traceback = traceback.format_exc()
        error_msg = f"{str(e)}"
        raise ProxyException(
            message=getattr(e, "message", error_msg),
            type=getattr(e, "type", "None"),
            param=getattr(e, "param", "None"),
            code=getattr(e, "status_code", 500),
        )


@router.post(
    "/v1/embeddings",
    dependencies=[Depends(user_api_key_auth)],
    response_class=ORJSONResponse,
    tags=["embeddings"],
)
@router.post(
    "/embeddings",
    dependencies=[Depends(user_api_key_auth)],
    response_class=ORJSONResponse,
    tags=["embeddings"],
)
@router.post(
    "/openai/deployments/{model:path}/embeddings",
    dependencies=[Depends(user_api_key_auth)],
    response_class=ORJSONResponse,
    tags=["embeddings"],
)  # azure compatible endpoint
async def embeddings(
    request: Request,
    model: Optional[str] = None,
    user_api_key_dict: UserAPIKeyAuth = Depends(user_api_key_auth),
):
    global proxy_logging_obj
    data: Any = {}
    try:
        # Use orjson to parse JSON data, orjson speeds up requests significantly
        body = await request.body()
        data = orjson.loads(body)

        # Include original request and headers in the data
        data["proxy_server_request"] = {
            "url": str(request.url),
            "method": request.method,
            "headers": dict(request.headers),
            "body": copy.copy(data),  # use copy instead of deepcopy
        }

        if data.get("user", None) is None and user_api_key_dict.user_id is not None:
            data["user"] = user_api_key_dict.user_id

        data["model"] = (
            general_settings.get("embedding_model", None)  # server default
            or user_model  # model name passed via cli args
            or model  # for azure deployments
            or data["model"]  # default passed in http request
        )
        if user_model:
            data["model"] = user_model
        if "metadata" not in data:
            data["metadata"] = {}
        data["metadata"]["user_api_key"] = user_api_key_dict.api_key
        data["metadata"]["user_api_key_metadata"] = user_api_key_dict.metadata
        _headers = dict(request.headers)
        _headers.pop(
            "authorization", None
        )  # do not store the original `sk-..` api key in the db
        data["metadata"]["headers"] = _headers
        data["metadata"]["user_api_key_alias"] = getattr(
            user_api_key_dict, "key_alias", None
        )
        data["metadata"]["user_api_key_user_id"] = user_api_key_dict.user_id
        data["metadata"]["user_api_key_team_id"] = getattr(
            user_api_key_dict, "team_id", None
        )
        data["metadata"]["user_api_key_team_alias"] = getattr(
            user_api_key_dict, "team_alias", None
        )
        data["metadata"]["endpoint"] = str(request.url)

        ### TEAM-SPECIFIC PARAMS ###
        if user_api_key_dict.team_id is not None:
            team_config = await proxy_config.load_team_config(
                team_id=user_api_key_dict.team_id
            )
            if len(team_config) == 0:
                pass
            else:
                team_id = team_config.pop("team_id", None)
                data["metadata"]["team_id"] = team_id
                data = {
                    **team_config,
                    **data,
                }  # add the team-specific configs to the completion call

        ### MODEL ALIAS MAPPING ###
        # check if model name in model alias map
        # get the actual model name
        if data["model"] in litellm.model_alias_map:
            data["model"] = litellm.model_alias_map[data["model"]]

        router_model_names = llm_router.model_names if llm_router is not None else []
        if (
            "input" in data
            and isinstance(data["input"], list)
            and isinstance(data["input"][0], list)
            and isinstance(data["input"][0][0], int)
        ):  # check if array of tokens passed in
            # check if non-openai/azure model called - e.g. for langchain integration
            if llm_model_list is not None and data["model"] in router_model_names:
                for m in llm_model_list:
                    if m["model_name"] == data["model"] and (
                        m["litellm_params"]["model"] in litellm.open_ai_embedding_models
                        or m["litellm_params"]["model"].startswith("azure/")
                    ):
                        pass
                    else:
                        # non-openai/azure embedding model called with token input
                        input_list = []
                        for i in data["input"]:
                            input_list.append(
                                litellm.decode(model="gpt-3.5-turbo", tokens=i)
                            )
                        data["input"] = input_list
                        break

        ### CALL HOOKS ### - modify incoming data / reject request before calling the model
        data = await proxy_logging_obj.pre_call_hook(
            user_api_key_dict=user_api_key_dict, data=data, call_type="embeddings"
        )

        ## ROUTE TO CORRECT ENDPOINT ##
        # skip router if user passed their key
        if "api_key" in data:
            response = await litellm.aembedding(**data)
        elif "user_config" in data:
            # initialize a new router instance. make request using this Router
            router_config = data.pop("user_config")
            user_router = litellm.Router(**router_config)
            response = await user_router.aembedding(**data)
        elif (
            llm_router is not None and data["model"] in router_model_names
        ):  # model in router model list
            response = await llm_router.aembedding(**data)
        elif (
            llm_router is not None
            and llm_router.model_group_alias is not None
            and data["model"] in llm_router.model_group_alias
        ):  # model set in model_group_alias
            response = await llm_router.aembedding(
                **data
            )  # ensure this goes the llm_router, router will do the correct alias mapping
        elif (
            llm_router is not None and data["model"] in llm_router.deployment_names
        ):  # model in router deployments, calling a specific deployment on the router
            response = await llm_router.aembedding(**data, specific_deployment=True)
        elif (
            llm_router is not None
            and data["model"] not in router_model_names
            and llm_router.default_deployment is not None
        ):  # model in router deployments, calling a specific deployment on the router
            response = await llm_router.aembedding(**data)
        elif user_model is not None:  # `litellm --model <your-model-name>`
            response = await litellm.aembedding(**data)
        else:
            raise HTTPException(
                status_code=status.HTTP_400_BAD_REQUEST,
                detail={
                    "error": "embeddings: Invalid model name passed in model="
                    + data.get("model", "")
                },
            )

        ### ALERTING ###
        data["litellm_status"] = "success"  # used for alerting

        return response
    except Exception as e:
        data["litellm_status"] = "fail"  # used for alerting
        await proxy_logging_obj.post_call_failure_hook(
            user_api_key_dict=user_api_key_dict, original_exception=e, request_data=data
        )
        traceback.print_exc()
        if isinstance(e, HTTPException):
            raise ProxyException(
                message=getattr(e, "message", str(e)),
                type=getattr(e, "type", "None"),
                param=getattr(e, "param", "None"),
                code=getattr(e, "status_code", status.HTTP_400_BAD_REQUEST),
            )
        else:
            error_msg = f"{str(e)}"
            raise ProxyException(
                message=getattr(e, "message", error_msg),
                type=getattr(e, "type", "None"),
                param=getattr(e, "param", "None"),
                code=getattr(e, "status_code", 500),
            )


@router.post(
    "/v1/images/generations",
    dependencies=[Depends(user_api_key_auth)],
    response_class=ORJSONResponse,
    tags=["images"],
)
@router.post(
    "/images/generations",
    dependencies=[Depends(user_api_key_auth)],
    response_class=ORJSONResponse,
    tags=["images"],
)
async def image_generation(
    request: Request,
    user_api_key_dict: UserAPIKeyAuth = Depends(user_api_key_auth),
):
    global proxy_logging_obj
    data = {}
    try:
        # Use orjson to parse JSON data, orjson speeds up requests significantly
        body = await request.body()
        data = orjson.loads(body)

        # Include original request and headers in the data
        data["proxy_server_request"] = {
            "url": str(request.url),
            "method": request.method,
            "headers": dict(request.headers),
            "body": copy.copy(data),  # use copy instead of deepcopy
        }

        if data.get("user", None) is None and user_api_key_dict.user_id is not None:
            data["user"] = user_api_key_dict.user_id

        data["model"] = (
            general_settings.get("image_generation_model", None)  # server default
            or user_model  # model name passed via cli args
            or data["model"]  # default passed in http request
        )
        if user_model:
            data["model"] = user_model

        if "metadata" not in data:
            data["metadata"] = {}
        data["metadata"]["user_api_key"] = user_api_key_dict.api_key
        data["metadata"]["user_api_key_metadata"] = user_api_key_dict.metadata
        _headers = dict(request.headers)
        _headers.pop(
            "authorization", None
        )  # do not store the original `sk-..` api key in the db
        data["metadata"]["headers"] = _headers
        data["metadata"]["user_api_key_alias"] = getattr(
            user_api_key_dict, "key_alias", None
        )
        data["metadata"]["user_api_key_user_id"] = user_api_key_dict.user_id
        data["metadata"]["user_api_key_team_id"] = getattr(
            user_api_key_dict, "team_id", None
        )
        data["metadata"]["user_api_key_team_alias"] = getattr(
            user_api_key_dict, "team_alias", None
        )
        data["metadata"]["endpoint"] = str(request.url)

        ### TEAM-SPECIFIC PARAMS ###
        if user_api_key_dict.team_id is not None:
            team_config = await proxy_config.load_team_config(
                team_id=user_api_key_dict.team_id
            )
            if len(team_config) == 0:
                pass
            else:
                team_id = team_config.pop("team_id", None)
                data["metadata"]["team_id"] = team_id
                data = {
                    **team_config,
                    **data,
                }  # add the team-specific configs to the completion call

        ### MODEL ALIAS MAPPING ###
        # check if model name in model alias map
        # get the actual model name
        if data["model"] in litellm.model_alias_map:
            data["model"] = litellm.model_alias_map[data["model"]]

        router_model_names = llm_router.model_names if llm_router is not None else []

        ### CALL HOOKS ### - modify incoming data / reject request before calling the model
        data = await proxy_logging_obj.pre_call_hook(
            user_api_key_dict=user_api_key_dict, data=data, call_type="image_generation"
        )

        ## ROUTE TO CORRECT ENDPOINT ##
        # skip router if user passed their key
        if "api_key" in data:
            response = await litellm.aimage_generation(**data)
        elif (
            llm_router is not None and data["model"] in router_model_names
        ):  # model in router model list
            response = await llm_router.aimage_generation(**data)
        elif (
            llm_router is not None and data["model"] in llm_router.deployment_names
        ):  # model in router deployments, calling a specific deployment on the router
            response = await llm_router.aimage_generation(
                **data, specific_deployment=True
            )
        elif (
            llm_router is not None
            and llm_router.model_group_alias is not None
            and data["model"] in llm_router.model_group_alias
        ):  # model set in model_group_alias
            response = await llm_router.aimage_generation(
                **data
            )  # ensure this goes the llm_router, router will do the correct alias mapping
        elif (
            llm_router is not None
            and data["model"] not in router_model_names
            and llm_router.default_deployment is not None
        ):  # model in router deployments, calling a specific deployment on the router
            response = await llm_router.aimage_generation(**data)
        elif user_model is not None:  # `litellm --model <your-model-name>`
            response = await litellm.aimage_generation(**data)
        else:
            raise HTTPException(
                status_code=status.HTTP_400_BAD_REQUEST,
                detail={
                    "error": "image_generation: Invalid model name passed in model="
                    + data.get("model", "")
                },
            )

        ### ALERTING ###
        data["litellm_status"] = "success"  # used for alerting

        return response
    except Exception as e:
        data["litellm_status"] = "fail"  # used for alerting
        await proxy_logging_obj.post_call_failure_hook(
            user_api_key_dict=user_api_key_dict, original_exception=e, request_data=data
        )
        traceback.print_exc()
        if isinstance(e, HTTPException):
            raise ProxyException(
                message=getattr(e, "message", str(e)),
                type=getattr(e, "type", "None"),
                param=getattr(e, "param", "None"),
                code=getattr(e, "status_code", status.HTTP_400_BAD_REQUEST),
            )
        else:
            error_msg = f"{str(e)}"
            raise ProxyException(
                message=getattr(e, "message", error_msg),
                type=getattr(e, "type", "None"),
                param=getattr(e, "param", "None"),
                code=getattr(e, "status_code", 500),
            )


@router.post(
    "/v1/audio/transcriptions",
    dependencies=[Depends(user_api_key_auth)],
    tags=["audio"],
)
@router.post(
    "/audio/transcriptions",
    dependencies=[Depends(user_api_key_auth)],
    tags=["audio"],
)
async def audio_transcriptions(
    request: Request,
    file: UploadFile = File(...),
    user_api_key_dict: UserAPIKeyAuth = Depends(user_api_key_auth),
):
    """
    Same params as:

    https://platform.openai.com/docs/api-reference/audio/createTranscription?lang=curl
    """
    global proxy_logging_obj
    data: Dict = {}
    try:
        # Use orjson to parse JSON data, orjson speeds up requests significantly
        form_data = await request.form()
        data = {key: value for key, value in form_data.items() if key != "file"}

        # Include original request and headers in the data
        data["proxy_server_request"] = {  # type: ignore
            "url": str(request.url),
            "method": request.method,
            "headers": dict(request.headers),
            "body": copy.copy(data),  # use copy instead of deepcopy
        }

        if data.get("user", None) is None and user_api_key_dict.user_id is not None:
            data["user"] = user_api_key_dict.user_id

        data["model"] = (
            general_settings.get("moderation_model", None)  # server default
            or user_model  # model name passed via cli args
            or data["model"]  # default passed in http request
        )
        if user_model:
            data["model"] = user_model

        if "metadata" not in data:
            data["metadata"] = {}
        data["metadata"]["user_api_key"] = user_api_key_dict.api_key
        data["metadata"]["user_api_key_metadata"] = user_api_key_dict.metadata
        _headers = dict(request.headers)
        _headers.pop(
            "authorization", None
        )  # do not store the original `sk-..` api key in the db
        data["metadata"]["headers"] = _headers
        data["metadata"]["user_api_key_alias"] = getattr(
            user_api_key_dict, "key_alias", None
        )
        data["metadata"]["user_api_key_user_id"] = user_api_key_dict.user_id
        data["metadata"]["user_api_key_team_id"] = getattr(
            user_api_key_dict, "team_id", None
        )
        data["metadata"]["user_api_key_team_alias"] = getattr(
            user_api_key_dict, "team_alias", None
        )
        data["metadata"]["endpoint"] = str(request.url)
        data["metadata"]["file_name"] = file.filename

        ### TEAM-SPECIFIC PARAMS ###
        if user_api_key_dict.team_id is not None:
            team_config = await proxy_config.load_team_config(
                team_id=user_api_key_dict.team_id
            )
            if len(team_config) == 0:
                pass
            else:
                team_id = team_config.pop("team_id", None)
                data["metadata"]["team_id"] = team_id
                data = {
                    **team_config,
                    **data,
                }  # add the team-specific configs to the completion call

        router_model_names = llm_router.model_names if llm_router is not None else []

        assert (
            file.filename is not None
        )  # make sure filename passed in (needed for type)

        _original_filename = file.filename
        file_extension = os.path.splitext(file.filename)[1]
        # rename the file to a random hash file name -> we eventuall remove the file and don't want to remove any local files
        file.filename = f"tmp-request" + str(uuid.uuid4()) + file_extension

        # IMP - Asserts that we've renamed the uploaded file, since we run os.remove(file.filename), we should rename the original file
        assert file.filename != _original_filename

        with open(file.filename, "wb+") as f:
            f.write(await file.read())
            try:
                data["file"] = open(file.filename, "rb")
                ### CALL HOOKS ### - modify incoming data / reject request before calling the model
                data = await proxy_logging_obj.pre_call_hook(
                    user_api_key_dict=user_api_key_dict,
                    data=data,
                    call_type="audio_transcription",
                )

                ## ROUTE TO CORRECT ENDPOINT ##
                # skip router if user passed their key
                if "api_key" in data:
                    response = await litellm.atranscription(**data)
                elif (
                    llm_router is not None and data["model"] in router_model_names
                ):  # model in router model list
                    response = await llm_router.atranscription(**data)

                elif (
                    llm_router is not None
                    and data["model"] in llm_router.deployment_names
                ):  # model in router deployments, calling a specific deployment on the router
                    response = await llm_router.atranscription(
                        **data, specific_deployment=True
                    )
                elif (
                    llm_router is not None
                    and llm_router.model_group_alias is not None
                    and data["model"] in llm_router.model_group_alias
                ):  # model set in model_group_alias
                    response = await llm_router.atranscription(
                        **data
                    )  # ensure this goes the llm_router, router will do the correct alias mapping
                elif (
                    llm_router is not None
                    and data["model"] not in router_model_names
                    and llm_router.default_deployment is not None
                ):  # model in router deployments, calling a specific deployment on the router
                    response = await llm_router.atranscription(**data)
                elif user_model is not None:  # `litellm --model <your-model-name>`
                    response = await litellm.atranscription(**data)
                else:
                    raise HTTPException(
                        status_code=status.HTTP_400_BAD_REQUEST,
                        detail={
                            "error": "audio_transcriptions: Invalid model name passed in model="
                            + data.get("model", "")
                        },
                    )

            except Exception as e:
                raise HTTPException(status_code=500, detail=str(e))
            finally:
                os.remove(file.filename)  # Delete the saved file

        ### ALERTING ###
        data["litellm_status"] = "success"  # used for alerting
        return response
    except Exception as e:
        data["litellm_status"] = "fail"  # used for alerting
        await proxy_logging_obj.post_call_failure_hook(
            user_api_key_dict=user_api_key_dict, original_exception=e, request_data=data
        )
        traceback.print_exc()
        if isinstance(e, HTTPException):
            raise ProxyException(
                message=getattr(e, "message", str(e.detail)),
                type=getattr(e, "type", "None"),
                param=getattr(e, "param", "None"),
                code=getattr(e, "status_code", status.HTTP_400_BAD_REQUEST),
            )
        else:
            error_traceback = traceback.format_exc()
            error_msg = f"{str(e)}"
            raise ProxyException(
                message=getattr(e, "message", error_msg),
                type=getattr(e, "type", "None"),
                param=getattr(e, "param", "None"),
                code=getattr(e, "status_code", 500),
            )


@router.post(
    "/v1/moderations",
    dependencies=[Depends(user_api_key_auth)],
    response_class=ORJSONResponse,
    tags=["moderations"],
)
@router.post(
    "/moderations",
    dependencies=[Depends(user_api_key_auth)],
    response_class=ORJSONResponse,
    tags=["moderations"],
)
async def moderations(
    request: Request,
    user_api_key_dict: UserAPIKeyAuth = Depends(user_api_key_auth),
):
    """
    The moderations endpoint is a tool you can use to check whether content complies with an LLM Providers policies.

    Quick Start
    ```
    curl --location 'http://0.0.0.0:4000/moderations' \
    --header 'Content-Type: application/json' \
    --header 'Authorization: Bearer sk-1234' \
    --data '{"input": "Sample text goes here", "model": "text-moderation-stable"}'
    ```
    """
    global proxy_logging_obj
    data: Dict = {}
    try:
        # Use orjson to parse JSON data, orjson speeds up requests significantly
        body = await request.body()
        data = orjson.loads(body)

        # Include original request and headers in the data
        data["proxy_server_request"] = {
            "url": str(request.url),
            "method": request.method,
            "headers": dict(request.headers),
            "body": copy.copy(data),  # use copy instead of deepcopy
        }

        if data.get("user", None) is None and user_api_key_dict.user_id is not None:
            data["user"] = user_api_key_dict.user_id

        data["model"] = (
            general_settings.get("moderation_model", None)  # server default
            or user_model  # model name passed via cli args
            or data["model"]  # default passed in http request
        )
        if user_model:
            data["model"] = user_model

        if "metadata" not in data:
            data["metadata"] = {}
        data["metadata"]["user_api_key"] = user_api_key_dict.api_key
        data["metadata"]["user_api_key_metadata"] = user_api_key_dict.metadata
        _headers = dict(request.headers)
        _headers.pop(
            "authorization", None
        )  # do not store the original `sk-..` api key in the db
        data["metadata"]["headers"] = _headers
        data["metadata"]["user_api_key_alias"] = getattr(
            user_api_key_dict, "key_alias", None
        )
        data["metadata"]["user_api_key_user_id"] = user_api_key_dict.user_id
        data["metadata"]["user_api_key_team_id"] = getattr(
            user_api_key_dict, "team_id", None
        )
        data["metadata"]["user_api_key_team_alias"] = getattr(
            user_api_key_dict, "team_alias", None
        )
        data["metadata"]["endpoint"] = str(request.url)

        ### TEAM-SPECIFIC PARAMS ###
        if user_api_key_dict.team_id is not None:
            team_config = await proxy_config.load_team_config(
                team_id=user_api_key_dict.team_id
            )
            if len(team_config) == 0:
                pass
            else:
                team_id = team_config.pop("team_id", None)
                data["metadata"]["team_id"] = team_id
                data = {
                    **team_config,
                    **data,
                }  # add the team-specific configs to the completion call

        router_model_names = llm_router.model_names if llm_router is not None else []

        ### CALL HOOKS ### - modify incoming data / reject request before calling the model
        data = await proxy_logging_obj.pre_call_hook(
            user_api_key_dict=user_api_key_dict, data=data, call_type="moderation"
        )

        start_time = time.time()

        ## ROUTE TO CORRECT ENDPOINT ##
        # skip router if user passed their key
        if "api_key" in data:
            response = await litellm.amoderation(**data)
        elif (
            llm_router is not None and data["model"] in router_model_names
        ):  # model in router model list
            response = await llm_router.amoderation(**data)
        elif (
            llm_router is not None and data["model"] in llm_router.deployment_names
        ):  # model in router deployments, calling a specific deployment on the router
            response = await llm_router.amoderation(**data, specific_deployment=True)
        elif (
            llm_router is not None
            and llm_router.model_group_alias is not None
            and data["model"] in llm_router.model_group_alias
        ):  # model set in model_group_alias
            response = await llm_router.amoderation(
                **data
            )  # ensure this goes the llm_router, router will do the correct alias mapping
        elif (
            llm_router is not None
            and data["model"] not in router_model_names
            and llm_router.default_deployment is not None
        ):  # model in router deployments, calling a specific deployment on the router
            response = await llm_router.amoderation(**data)
        elif user_model is not None:  # `litellm --model <your-model-name>`
            response = await litellm.amoderation(**data)
        else:
            raise HTTPException(
                status_code=status.HTTP_400_BAD_REQUEST,
                detail={
                    "error": "moderations: Invalid model name passed in model="
                    + data.get("model", "")
                },
            )

        ### ALERTING ###
        data["litellm_status"] = "success"  # used for alerting

        return response
    except Exception as e:
        data["litellm_status"] = "fail"  # used for alerting
        await proxy_logging_obj.post_call_failure_hook(
            user_api_key_dict=user_api_key_dict, original_exception=e, request_data=data
        )
        traceback.print_exc()
        if isinstance(e, HTTPException):
            raise ProxyException(
                message=getattr(e, "message", str(e)),
                type=getattr(e, "type", "None"),
                param=getattr(e, "param", "None"),
                code=getattr(e, "status_code", status.HTTP_400_BAD_REQUEST),
            )
        else:
            error_traceback = traceback.format_exc()
            error_msg = f"{str(e)}"
            raise ProxyException(
                message=getattr(e, "message", error_msg),
                type=getattr(e, "type", "None"),
                param=getattr(e, "param", "None"),
                code=getattr(e, "status_code", 500),
            )


#### KEY MANAGEMENT ####


@router.post(
    "/key/generate",
    tags=["key management"],
    dependencies=[Depends(user_api_key_auth)],
    response_model=GenerateKeyResponse,
)
async def generate_key_fn(
    data: GenerateKeyRequest,
    user_api_key_dict: UserAPIKeyAuth = Depends(user_api_key_auth),
    Authorization: Optional[str] = Header(None),
):
    """
    Generate an API key based on the provided data.

    Docs: https://docs.litellm.ai/docs/proxy/virtual_keys

    Parameters:
    - duration: Optional[str] - Specify the length of time the token is valid for. You can set duration as seconds ("30s"), minutes ("30m"), hours ("30h"), days ("30d").
    - key_alias: Optional[str] - User defined key alias
    - team_id: Optional[str] - The team id of the key
    - user_id: Optional[str] - The user id of the key
    - models: Optional[list] - Model_name's a user is allowed to call. (if empty, key is allowed to call all models)
    - aliases: Optional[dict] - Any alias mappings, on top of anything in the config.yaml model list. - https://docs.litellm.ai/docs/proxy/virtual_keys#managing-auth---upgradedowngrade-models
    - config: Optional[dict] - any key-specific configs, overrides config in config.yaml
    - spend: Optional[int] - Amount spent by key. Default is 0. Will be updated by proxy whenever key is used. https://docs.litellm.ai/docs/proxy/virtual_keys#managing-auth---tracking-spend
    - max_budget: Optional[float] - Specify max budget for a given key.
    - max_parallel_requests: Optional[int] - Rate limit a user based on the number of parallel requests. Raises 429 error, if user's parallel requests > x.
    - metadata: Optional[dict] - Metadata for key, store information for key. Example metadata = {"team": "core-infra", "app": "app2", "email": "ishaan@berri.ai" }
    - permissions: Optional[dict] - key-specific permissions. Currently just used for turning off pii masking (if connected). Example - {"pii": false}
    - model_max_budget: Optional[dict] - key-specific model budget in USD. Example - {"text-davinci-002": 0.5, "gpt-3.5-turbo": 0.5}. IF null or {} then no model specific budget.

    Examples:

    1. Allow users to turn on/off pii masking

    ```bash
    curl --location 'http://0.0.0.0:8000/key/generate' \
        --header 'Authorization: Bearer sk-1234' \
        --header 'Content-Type: application/json' \
        --data '{
            "permissions": {"allow_pii_controls": true}
    }'
    ```

    Returns:
    - key: (str) The generated api key
    - expires: (datetime) Datetime object for when key expires.
    - user_id: (str) Unique user id - used for tracking spend across multiple keys for same user id.
    """
    try:
        global user_custom_key_generate
        verbose_proxy_logger.debug("entered /key/generate")

        if user_custom_key_generate is not None:
            result = await user_custom_key_generate(data)
            decision = result.get("decision", True)
            message = result.get("message", "Authentication Failed - Custom Auth Rule")
            if not decision:
                raise HTTPException(
                    status_code=status.HTTP_403_FORBIDDEN, detail=message
                )
        # check if user set default key/generate params on config.yaml
        if litellm.default_key_generate_params is not None:
            for elem in data:
                key, value = elem
                if value is None and key in [
                    "max_budget",
                    "user_id",
                    "team_id",
                    "max_parallel_requests",
                    "tpm_limit",
                    "rpm_limit",
                    "budget_duration",
                ]:
                    setattr(
                        data, key, litellm.default_key_generate_params.get(key, None)
                    )
                elif key == "models" and value == []:
                    setattr(data, key, litellm.default_key_generate_params.get(key, []))
                elif key == "metadata" and value == {}:
                    setattr(data, key, litellm.default_key_generate_params.get(key, {}))

        # check if user set default key/generate params on config.yaml
        if litellm.upperbound_key_generate_params is not None:
            for elem in data:
                # if key in litellm.upperbound_key_generate_params, use the min of value and litellm.upperbound_key_generate_params[key]
                key, value = elem
                if (
                    value is not None
                    and getattr(litellm.upperbound_key_generate_params, key, None)
                    is not None
                ):
                    # if value is float/int
                    if key in [
                        "max_budget",
                        "max_parallel_requests",
                        "tpm_limit",
                        "rpm_limit",
                    ]:
                        if value > getattr(litellm.upperbound_key_generate_params, key):
                            raise HTTPException(
                                status_code=400,
                                detail={
                                    "error": f"{key} is over max limit set in config - user_value={value}; max_value={getattr(litellm.upperbound_key_generate_params, key)}"
                                },
                            )
                    elif key == "budget_duration":
                        # budgets are in 1s, 1m, 1h, 1d, 1m (30s, 30m, 30h, 30d, 30m)
                        # compare the duration in seconds and max duration in seconds
                        upperbound_budget_duration = _duration_in_seconds(
                            duration=getattr(
                                litellm.upperbound_key_generate_params, key
                            )
                        )
                        user_set_budget_duration = _duration_in_seconds(duration=value)
                        if user_set_budget_duration > upperbound_budget_duration:
                            raise HTTPException(
                                status_code=400,
                                detail={
                                    "error": f"Budget duration is over max limit set in config - user_value={user_set_budget_duration}; max_value={upperbound_budget_duration}"
                                },
                            )

        # TODO: @ishaan-jaff: Migrate all budget tracking to use LiteLLM_BudgetTable
        _budget_id = None
        if prisma_client is not None and data.soft_budget is not None:
            # create the Budget Row for the LiteLLM Verification Token
            budget_row = LiteLLM_BudgetTable(
                soft_budget=data.soft_budget,
                model_max_budget=data.model_max_budget or {},
            )
            new_budget = prisma_client.jsonify_object(
                budget_row.json(exclude_none=True)
            )

            _budget = await prisma_client.db.litellm_budgettable.create(
                data={
                    **new_budget,  # type: ignore
                    "created_by": user_api_key_dict.user_id or litellm_proxy_admin_name,
                    "updated_by": user_api_key_dict.user_id or litellm_proxy_admin_name,
                }
            )
            _budget_id = getattr(_budget, "budget_id", None)
        data_json = data.json()  # type: ignore
        # if we get max_budget passed to /key/generate, then use it as key_max_budget. Since generate_key_helper_fn is used to make new users
        if "max_budget" in data_json:
            data_json["key_max_budget"] = data_json.pop("max_budget", None)
        if _budget_id is not None:
            data_json["budget_id"] = _budget_id

        if "budget_duration" in data_json:
            data_json["key_budget_duration"] = data_json.pop("budget_duration", None)

        response = await generate_key_helper_fn(**data_json, table_name="key")

        response["soft_budget"] = (
            data.soft_budget
        )  # include the user-input soft budget in the response
        return GenerateKeyResponse(**response)
    except Exception as e:
        traceback.print_exc()
        if isinstance(e, HTTPException):
            raise ProxyException(
                message=getattr(e, "detail", f"Authentication Error({str(e)})"),
                type="auth_error",
                param=getattr(e, "param", "None"),
                code=getattr(e, "status_code", status.HTTP_400_BAD_REQUEST),
            )
        elif isinstance(e, ProxyException):
            raise e
        raise ProxyException(
            message="Authentication Error, " + str(e),
            type="auth_error",
            param=getattr(e, "param", "None"),
            code=status.HTTP_400_BAD_REQUEST,
        )


@router.post(
    "/key/update", tags=["key management"], dependencies=[Depends(user_api_key_auth)]
)
async def update_key_fn(request: Request, data: UpdateKeyRequest):
    """
    Update an existing key
    """
    global prisma_client
    try:
        data_json: dict = data.json()
        key = data_json.pop("key")
        # get the row from db
        if prisma_client is None:
            raise Exception("Not connected to DB!")

        # get non default values for key
        non_default_values = {}
        for k, v in data_json.items():
            if v is not None and v not in (
                [],
                {},
                0,
            ):  # models default to [], spend defaults to 0, we should not reset these values
                non_default_values[k] = v

        if "duration" in non_default_values:
            duration = non_default_values.pop("duration")
            duration_s = _duration_in_seconds(duration=duration)
            expires = datetime.utcnow() + timedelta(seconds=duration_s)
            non_default_values["expires"] = expires

        response = await prisma_client.update_data(
            token=key, data={**non_default_values, "token": key}
        )

        # Delete - key from cache, since it's been updated!
        # key updated - a new model could have been added to this key. it should not block requests after this is done
        user_api_key_cache.delete_cache(key)
        hashed_token = hash_token(key)
        user_api_key_cache.delete_cache(hashed_token)

        return {"key": key, **response["data"]}
        # update based on remaining passed in values
    except Exception as e:
        if isinstance(e, HTTPException):
            raise ProxyException(
                message=getattr(e, "detail", f"Authentication Error({str(e)})"),
                type="auth_error",
                param=getattr(e, "param", "None"),
                code=getattr(e, "status_code", status.HTTP_400_BAD_REQUEST),
            )
        elif isinstance(e, ProxyException):
            raise e
        raise ProxyException(
            message="Authentication Error, " + str(e),
            type="auth_error",
            param=getattr(e, "param", "None"),
            code=status.HTTP_400_BAD_REQUEST,
        )


@router.post(
    "/key/delete", tags=["key management"], dependencies=[Depends(user_api_key_auth)]
)
async def delete_key_fn(
    data: KeyRequest,
    user_api_key_dict: UserAPIKeyAuth = Depends(user_api_key_auth),
):
    """
    Delete a key from the key management system.

    Parameters::
    - keys (List[str]): A list of keys or hashed keys to delete. Example {"keys": ["sk-QWrxEynunsNpV1zT48HIrw", "837e17519f44683334df5291321d97b8bf1098cd490e49e215f6fea935aa28be"]}

    Returns:
    - deleted_keys (List[str]): A list of deleted keys. Example {"deleted_keys": ["sk-QWrxEynunsNpV1zT48HIrw", "837e17519f44683334df5291321d97b8bf1098cd490e49e215f6fea935aa28be"]}


    Raises:
        HTTPException: If an error occurs during key deletion.
    """
    try:
        global user_api_key_cache
        keys = data.keys
        if len(keys) == 0:
            raise ProxyException(
                message=f"No keys provided, passed in: keys={keys}",
                type="auth_error",
                param="keys",
                code=status.HTTP_400_BAD_REQUEST,
            )

        ## only allow user to delete keys they own
        user_id = user_api_key_dict.user_id
        verbose_proxy_logger.debug(
            f"user_api_key_dict.user_role: {user_api_key_dict.user_role}"
        )
        if (
            user_api_key_dict.user_role is not None
            and user_api_key_dict.user_role == "proxy_admin"
        ):
            user_id = None  # unless they're admin

        number_deleted_keys = await delete_verification_token(
            tokens=keys, user_id=user_id
        )
        verbose_proxy_logger.debug(
            f"/key/delete - deleted_keys={number_deleted_keys['deleted_keys']}"
        )

        try:
            assert len(keys) == number_deleted_keys["deleted_keys"]
        except Exception as e:
            raise HTTPException(
                status_code=400,
                detail={
                    "error": f"Not all keys passed in were deleted. This probably means you don't have access to delete all the keys passed in. Keys passed in={len(keys)}, Deleted keys ={number_deleted_keys['deleted_keys']}"
                },
            )

        for key in keys:
            user_api_key_cache.delete_cache(key)
            # remove hash token from cache
            hashed_token = hash_token(key)
            user_api_key_cache.delete_cache(hashed_token)

        verbose_proxy_logger.debug(
            f"/keys/delete - cache after delete: {user_api_key_cache.in_memory_cache.cache_dict}"
        )

        return {"deleted_keys": keys}
    except Exception as e:
        if isinstance(e, HTTPException):
            raise ProxyException(
                message=getattr(e, "detail", f"Authentication Error({str(e)})"),
                type="auth_error",
                param=getattr(e, "param", "None"),
                code=getattr(e, "status_code", status.HTTP_400_BAD_REQUEST),
            )
        elif isinstance(e, ProxyException):
            raise e
        raise ProxyException(
            message="Authentication Error, " + str(e),
            type="auth_error",
            param=getattr(e, "param", "None"),
            code=status.HTTP_400_BAD_REQUEST,
        )


@router.post(
    "/v2/key/info", tags=["key management"], dependencies=[Depends(user_api_key_auth)]
)
async def info_key_fn_v2(
    data: Optional[KeyRequest] = None,
    user_api_key_dict: UserAPIKeyAuth = Depends(user_api_key_auth),
):
    """
    Retrieve information about a list of keys.

    **New endpoint**. Currently admin only.
    Parameters:
        keys: Optional[list] = body parameter representing the key(s) in the request
        user_api_key_dict: UserAPIKeyAuth = Dependency representing the user's API key
    Returns:
        Dict containing the key and its associated information

    Example Curl:
    ```
    curl -X GET "http://0.0.0.0:8000/key/info" \
    -H "Authorization: Bearer sk-1234" \
    -d {"keys": ["sk-1", "sk-2", "sk-3"]}
    ```
    """
    global prisma_client
    try:
        if prisma_client is None:
            raise Exception(
                f"Database not connected. Connect a database to your proxy - https://docs.litellm.ai/docs/simple_proxy#managing-auth---virtual-keys"
            )
        if data is None:
            raise HTTPException(
                status_code=status.HTTP_422_UNPROCESSABLE_ENTITY,
                detail={"message": "Malformed request. No keys passed in."},
            )

        key_info = await prisma_client.get_data(
            token=data.keys, table_name="key", query_type="find_all"
        )
        filtered_key_info = []
        for k in key_info:
            try:
                k = k.model_dump()  # noqa
            except:
                # if using pydantic v1
                k = k.dict()
            filtered_key_info.append(k)
        return {"key": data.keys, "info": filtered_key_info}

    except Exception as e:
        if isinstance(e, HTTPException):
            raise ProxyException(
                message=getattr(e, "detail", f"Authentication Error({str(e)})"),
                type="auth_error",
                param=getattr(e, "param", "None"),
                code=getattr(e, "status_code", status.HTTP_400_BAD_REQUEST),
            )
        elif isinstance(e, ProxyException):
            raise e
        raise ProxyException(
            message="Authentication Error, " + str(e),
            type="auth_error",
            param=getattr(e, "param", "None"),
            code=status.HTTP_400_BAD_REQUEST,
        )


@router.get(
    "/key/info", tags=["key management"], dependencies=[Depends(user_api_key_auth)]
)
async def info_key_fn(
    key: Optional[str] = fastapi.Query(
        default=None, description="Key in the request parameters"
    ),
    user_api_key_dict: UserAPIKeyAuth = Depends(user_api_key_auth),
):
    """
    Retrieve information about a key.
    Parameters:
        key: Optional[str] = Query parameter representing the key in the request
        user_api_key_dict: UserAPIKeyAuth = Dependency representing the user's API key
    Returns:
        Dict containing the key and its associated information

    Example Curl:
    ```
    curl -X GET "http://0.0.0.0:8000/key/info?key=sk-02Wr4IAlN3NvPXvL5JVvDA" \
-H "Authorization: Bearer sk-1234"
    ```

    Example Curl - if no key is passed, it will use the Key Passed in Authorization Header
    ```
    curl -X GET "http://0.0.0.0:8000/key/info" \
-H "Authorization: Bearer sk-02Wr4IAlN3NvPXvL5JVvDA"
    ```
    """
    global prisma_client
    try:
        if prisma_client is None:
            raise Exception(
                f"Database not connected. Connect a database to your proxy - https://docs.litellm.ai/docs/simple_proxy#managing-auth---virtual-keys"
            )
        if key == None:
            key = user_api_key_dict.api_key
        key_info = await prisma_client.get_data(token=key)
        ## REMOVE HASHED TOKEN INFO BEFORE RETURNING ##
        try:
            key_info = key_info.model_dump()  # noqa
        except:
            # if using pydantic v1
            key_info = key_info.dict()
        key_info.pop("token")
        return {"key": key, "info": key_info}
    except Exception as e:
        if isinstance(e, HTTPException):
            raise ProxyException(
                message=getattr(e, "detail", f"Authentication Error({str(e)})"),
                type="auth_error",
                param=getattr(e, "param", "None"),
                code=getattr(e, "status_code", status.HTTP_400_BAD_REQUEST),
            )
        elif isinstance(e, ProxyException):
            raise e
        raise ProxyException(
            message="Authentication Error, " + str(e),
            type="auth_error",
            param=getattr(e, "param", "None"),
            code=status.HTTP_400_BAD_REQUEST,
        )


#### SPEND MANAGEMENT #####


@router.get(
    "/spend/keys",
    tags=["Budget & Spend Tracking"],
    dependencies=[Depends(user_api_key_auth)],
)
async def spend_key_fn():
    """
    View all keys created, ordered by spend

    Example Request:
    ```
    curl -X GET "http://0.0.0.0:8000/spend/keys" \
-H "Authorization: Bearer sk-1234"
    ```
    """
    global prisma_client
    try:
        if prisma_client is None:
            raise Exception(
                f"Database not connected. Connect a database to your proxy - https://docs.litellm.ai/docs/simple_proxy#managing-auth---virtual-keys"
            )

        key_info = await prisma_client.get_data(table_name="key", query_type="find_all")
        return key_info

    except Exception as e:
        raise HTTPException(
            status_code=status.HTTP_400_BAD_REQUEST,
            detail={"error": str(e)},
        )


@router.get(
    "/spend/users",
    tags=["Budget & Spend Tracking"],
    dependencies=[Depends(user_api_key_auth)],
)
async def spend_user_fn(
    user_id: Optional[str] = fastapi.Query(
        default=None,
        description="Get User Table row for user_id",
    ),
):
    """
    View all users created, ordered by spend

    Example Request:
    ```
    curl -X GET "http://0.0.0.0:8000/spend/users" \
-H "Authorization: Bearer sk-1234"
    ```

    View User Table row for user_id
    ```
    curl -X GET "http://0.0.0.0:8000/spend/users?user_id=1234" \
-H "Authorization: Bearer sk-1234"
    ```
    """
    global prisma_client
    try:
        if prisma_client is None:
            raise Exception(
                f"Database not connected. Connect a database to your proxy - https://docs.litellm.ai/docs/simple_proxy#managing-auth---virtual-keys"
            )

        if user_id is not None:
            user_info = await prisma_client.get_data(
                table_name="user", query_type="find_unique", user_id=user_id
            )
            return [user_info]
        else:
            user_info = await prisma_client.get_data(
                table_name="user", query_type="find_all"
            )

        return user_info

    except Exception as e:
        raise HTTPException(
            status_code=status.HTTP_400_BAD_REQUEST,
            detail={"error": str(e)},
        )


@router.get(
    "/spend/tags",
    tags=["Budget & Spend Tracking"],
    dependencies=[Depends(user_api_key_auth)],
    responses={
        200: {"model": List[LiteLLM_SpendLogs]},
    },
)
async def view_spend_tags(
    start_date: Optional[str] = fastapi.Query(
        default=None,
        description="Time from which to start viewing key spend",
    ),
    end_date: Optional[str] = fastapi.Query(
        default=None,
        description="Time till which to view key spend",
    ),
):
    """
    LiteLLM Enterprise - View Spend Per Request Tag

    Example Request:
    ```
    curl -X GET "http://0.0.0.0:8000/spend/tags" \
-H "Authorization: Bearer sk-1234"
    ```

    Spend with Start Date and End Date
    ```
    curl -X GET "http://0.0.0.0:8000/spend/tags?start_date=2022-01-01&end_date=2022-02-01" \
-H "Authorization: Bearer sk-1234"
    ```
    """

    from enterprise.utils import get_spend_by_tags

    global prisma_client
    try:
        if prisma_client is None:
            raise Exception(
                f"Database not connected. Connect a database to your proxy - https://docs.litellm.ai/docs/simple_proxy#managing-auth---virtual-keys"
            )

        # run the following SQL query on prisma
        """
        SELECT
        jsonb_array_elements_text(request_tags) AS individual_request_tag,
        COUNT(*) AS log_count,
        SUM(spend) AS total_spend
        FROM "LiteLLM_SpendLogs"
        GROUP BY individual_request_tag;
        """
        response = await get_spend_by_tags(
            start_date=start_date, end_date=end_date, prisma_client=prisma_client
        )

        return response
    except Exception as e:
        if isinstance(e, HTTPException):
            raise ProxyException(
                message=getattr(e, "detail", f"/spend/tags Error({str(e)})"),
                type="internal_error",
                param=getattr(e, "param", "None"),
                code=getattr(e, "status_code", status.HTTP_500_INTERNAL_SERVER_ERROR),
            )
        elif isinstance(e, ProxyException):
            raise e
        raise ProxyException(
            message="/spend/tags Error" + str(e),
            type="internal_error",
            param=getattr(e, "param", "None"),
            code=status.HTTP_500_INTERNAL_SERVER_ERROR,
        )


@router.get(
    "/global/spend/tags",
    tags=["Budget & Spend Tracking"],
    dependencies=[Depends(user_api_key_auth)],
    include_in_schema=False,
    responses={
        200: {"model": List[LiteLLM_SpendLogs]},
    },
)
async def global_view_spend_tags(
    start_date: Optional[str] = fastapi.Query(
        default=None,
        description="Time from which to start viewing key spend",
    ),
    end_date: Optional[str] = fastapi.Query(
        default=None,
        description="Time till which to view key spend",
    ),
):
    """
    LiteLLM Enterprise - View Spend Per Request Tag. Used by LiteLLM UI

    Example Request:
    ```
    curl -X GET "http://0.0.0.0:8000/spend/tags" \
-H "Authorization: Bearer sk-1234"
    ```

    Spend with Start Date and End Date
    ```
    curl -X GET "http://0.0.0.0:8000/spend/tags?start_date=2022-01-01&end_date=2022-02-01" \
-H "Authorization: Bearer sk-1234"
    ```
    """

    from enterprise.utils import ui_get_spend_by_tags

    global prisma_client
    try:
        if prisma_client is None:
            raise Exception(
                f"Database not connected. Connect a database to your proxy - https://docs.litellm.ai/docs/simple_proxy#managing-auth---virtual-keys"
            )

        response = await ui_get_spend_by_tags(
            start_date=start_date, end_date=end_date, prisma_client=prisma_client
        )

        return response
    except Exception as e:
        if isinstance(e, HTTPException):
            raise ProxyException(
                message=getattr(e, "detail", f"/spend/tags Error({str(e)})"),
                type="internal_error",
                param=getattr(e, "param", "None"),
                code=getattr(e, "status_code", status.HTTP_500_INTERNAL_SERVER_ERROR),
            )
        elif isinstance(e, ProxyException):
            raise e
        raise ProxyException(
            message="/spend/tags Error" + str(e),
            type="internal_error",
            param=getattr(e, "param", "None"),
            code=status.HTTP_500_INTERNAL_SERVER_ERROR,
        )


@router.post(
    "/spend/calculate",
    tags=["Budget & Spend Tracking"],
    dependencies=[Depends(user_api_key_auth)],
    responses={
        200: {
            "cost": {
                "description": "The calculated cost",
                "example": 0.0,
                "type": "float",
            }
        }
    },
)
async def calculate_spend(request: Request):
    """
    Accepts all the params of completion_cost.

    Calculate spend **before** making call:

    ```
    curl --location 'http://localhost:4000/spend/calculate'
    --header 'Authorization: Bearer sk-1234'
    --header 'Content-Type: application/json'
    --data '{
        "model": "anthropic.claude-v2",
        "messages": [{"role": "user", "content": "Hey, how'''s it going?"}]
    }'
    ```

    Calculate spend **after** making call:

    ```
    curl --location 'http://localhost:4000/spend/calculate'
    --header 'Authorization: Bearer sk-1234'
    --header 'Content-Type: application/json'
    --data '{
        "completion_response": {
            "id": "chatcmpl-123",
            "object": "chat.completion",
            "created": 1677652288,
            "model": "gpt-3.5-turbo-0125",
            "system_fingerprint": "fp_44709d6fcb",
            "choices": [{
                "index": 0,
                "message": {
                    "role": "assistant",
                    "content": "Hello there, how may I assist you today?"
                },
                "logprobs": null,
                "finish_reason": "stop"
            }]
            "usage": {
                "prompt_tokens": 9,
                "completion_tokens": 12,
                "total_tokens": 21
            }
        }
    }'
    ```
    """
    from litellm import completion_cost

    data = await request.json()
    if "completion_response" in data:
        data["completion_response"] = litellm.ModelResponse(
            **data["completion_response"]
        )
    return {"cost": completion_cost(**data)}


@router.get(
    "/spend/logs",
    tags=["Budget & Spend Tracking"],
    dependencies=[Depends(user_api_key_auth)],
    responses={
        200: {"model": List[LiteLLM_SpendLogs]},
    },
)
async def view_spend_logs(
    api_key: Optional[str] = fastapi.Query(
        default=None,
        description="Get spend logs based on api key",
    ),
    user_id: Optional[str] = fastapi.Query(
        default=None,
        description="Get spend logs based on user_id",
    ),
    request_id: Optional[str] = fastapi.Query(
        default=None,
        description="request_id to get spend logs for specific request_id. If none passed then pass spend logs for all requests",
    ),
    start_date: Optional[str] = fastapi.Query(
        default=None,
        description="Time from which to start viewing key spend",
    ),
    end_date: Optional[str] = fastapi.Query(
        default=None,
        description="Time till which to view key spend",
    ),
):
    """
    View all spend logs, if request_id is provided, only logs for that request_id will be returned

    Example Request for all logs
    ```
    curl -X GET "http://0.0.0.0:8000/spend/logs" \
-H "Authorization: Bearer sk-1234"
    ```

    Example Request for specific request_id
    ```
    curl -X GET "http://0.0.0.0:8000/spend/logs?request_id=chatcmpl-6dcb2540-d3d7-4e49-bb27-291f863f112e" \
-H "Authorization: Bearer sk-1234"
    ```

    Example Request for specific api_key
    ```
    curl -X GET "http://0.0.0.0:8000/spend/logs?api_key=sk-Fn8Ej39NkBQmUagFEoUWPQ" \
-H "Authorization: Bearer sk-1234"
    ```

    Example Request for specific user_id
    ```
    curl -X GET "http://0.0.0.0:8000/spend/logs?user_id=ishaan@berri.ai" \
-H "Authorization: Bearer sk-1234"
    ```
    """
    global prisma_client
    try:
        verbose_proxy_logger.debug("inside view_spend_logs")
        if prisma_client is None:
            raise Exception(
                f"Database not connected. Connect a database to your proxy - https://docs.litellm.ai/docs/simple_proxy#managing-auth---virtual-keys"
            )
        spend_logs = []
        if (
            start_date is not None
            and isinstance(start_date, str)
            and end_date is not None
            and isinstance(end_date, str)
        ):
            # Convert the date strings to datetime objects
            start_date_obj = datetime.strptime(start_date, "%Y-%m-%d")
            end_date_obj = datetime.strptime(end_date, "%Y-%m-%d")

            filter_query = {
                "startTime": {
                    "gte": start_date_obj,  # Greater than or equal to Start Date
                    "lte": end_date_obj,  # Less than or equal to End Date
                }
            }

            if api_key is not None and isinstance(api_key, str):
                filter_query["api_key"] = api_key  # type: ignore
            elif request_id is not None and isinstance(request_id, str):
                filter_query["request_id"] = request_id  # type: ignore
            elif user_id is not None and isinstance(user_id, str):
                filter_query["user"] = user_id  # type: ignore

            # SQL query
            response = await prisma_client.db.litellm_spendlogs.group_by(
                by=["api_key", "user", "model", "startTime"],
                where=filter_query,  # type: ignore
                sum={
                    "spend": True,
                },
            )

            if (
                isinstance(response, list)
                and len(response) > 0
                and isinstance(response[0], dict)
            ):
                result: dict = {}
                for record in response:
                    dt_object = datetime.strptime(
                        str(record["startTime"]), "%Y-%m-%dT%H:%M:%S.%fZ"
                    )  # type: ignore
                    date = dt_object.date()
                    if date not in result:
                        result[date] = {"users": {}, "models": {}}
                    api_key = record["api_key"]
                    user_id = record["user"]
                    model = record["model"]
                    result[date]["spend"] = (
                        result[date].get("spend", 0) + record["_sum"]["spend"]
                    )
                    result[date][api_key] = (
                        result[date].get(api_key, 0) + record["_sum"]["spend"]
                    )
                    result[date]["users"][user_id] = (
                        result[date]["users"].get(user_id, 0) + record["_sum"]["spend"]
                    )
                    result[date]["models"][model] = (
                        result[date]["models"].get(model, 0) + record["_sum"]["spend"]
                    )
                return_list = []
                final_date = None
                for k, v in sorted(result.items()):
                    return_list.append({**v, "startTime": k})
                    final_date = k

                end_date_date = end_date_obj.date()
                if final_date is not None and final_date < end_date_date:
                    current_date = final_date + timedelta(days=1)
                    while current_date <= end_date_date:
                        # Represent current_date as string because original response has it this way
                        return_list.append(
                            {
                                "startTime": current_date,
                                "spend": 0,
                                "users": {},
                                "models": {},
                            }
                        )  # If no data, will stay as zero
                        current_date += timedelta(days=1)  # Move on to the next day

                return return_list

            return response

        elif api_key is not None and isinstance(api_key, str):
            if api_key.startswith("sk-"):
                hashed_token = prisma_client.hash_token(token=api_key)
            else:
                hashed_token = api_key
            spend_log = await prisma_client.get_data(
                table_name="spend",
                query_type="find_all",
                key_val={"key": "api_key", "value": hashed_token},
            )
            if isinstance(spend_log, list):
                return spend_log
            else:
                return [spend_log]
        elif request_id is not None:
            spend_log = await prisma_client.get_data(
                table_name="spend",
                query_type="find_unique",
                key_val={"key": "request_id", "value": request_id},
            )
            return [spend_log]
        elif user_id is not None:
            spend_log = await prisma_client.get_data(
                table_name="spend",
                query_type="find_all",
                key_val={"key": "user", "value": user_id},
            )
            if isinstance(spend_log, list):
                return spend_log
            else:
                return [spend_log]
        else:
            spend_logs = await prisma_client.get_data(
                table_name="spend", query_type="find_all"
            )

            return spend_log

        return None

    except Exception as e:
        if isinstance(e, HTTPException):
            raise ProxyException(
                message=getattr(e, "detail", f"/spend/logs Error({str(e)})"),
                type="internal_error",
                param=getattr(e, "param", "None"),
                code=getattr(e, "status_code", status.HTTP_500_INTERNAL_SERVER_ERROR),
            )
        elif isinstance(e, ProxyException):
            raise e
        raise ProxyException(
            message="/spend/logs Error" + str(e),
            type="internal_error",
            param=getattr(e, "param", "None"),
            code=status.HTTP_500_INTERNAL_SERVER_ERROR,
        )


@router.get(
    "/global/spend/logs",
    tags=["Budget & Spend Tracking"],
    dependencies=[Depends(user_api_key_auth)],
)
async def global_spend_logs(
    api_key: str = fastapi.Query(
        default=None,
        description="API Key to get global spend (spend per day for last 30d). Admin-only endpoint",
    )
):
    """
    [BETA] This is a beta endpoint. It will change.

    Use this to get global spend (spend per day for last 30d). Admin-only endpoint

    More efficient implementation of /spend/logs, by creating a view over the spend logs table.
    """
    global prisma_client
    if prisma_client is None:
        raise ProxyException(
            message="Prisma Client is not initialized",
            type="internal_error",
            param="None",
            code=status.HTTP_500_INTERNAL_SERVER_ERROR,
        )
    if api_key is None:
        sql_query = """SELECT * FROM "MonthlyGlobalSpend" ORDER BY "date";"""

        response = await prisma_client.db.query_raw(query=sql_query)

        return response
    else:
        sql_query = (
            """
            SELECT * FROM "MonthlyGlobalSpendPerKey"
            WHERE "api_key" = '"""
            + api_key
            + """'
            ORDER BY "date";
        """
        )

        response = await prisma_client.db.query_raw(query=sql_query)

        return response
    return


@router.get(
    "/global/spend",
    tags=["Budget & Spend Tracking"],
    dependencies=[Depends(user_api_key_auth)],
)
async def global_spend():
    """
    [BETA] This is a beta endpoint. It will change.

    View total spend across all proxy keys
    """
    global prisma_client
    total_spend = 0.0
    total_proxy_budget = 0.0

    if prisma_client is None:
        raise HTTPException(status_code=500, detail={"error": "No db connected"})
    sql_query = """SELECT SUM(spend) as total_spend FROM "MonthlyGlobalSpend";"""
    response = await prisma_client.db.query_raw(query=sql_query)
    if response is not None:
        if isinstance(response, list) and len(response) > 0:
            total_spend = response[0].get("total_spend", 0.0)

    return {"spend": total_spend, "max_budget": litellm.max_budget}


@router.get(
    "/global/spend/keys",
    tags=["Budget & Spend Tracking"],
    dependencies=[Depends(user_api_key_auth)],
)
async def global_spend_keys(
    limit: int = fastapi.Query(
        default=None,
        description="Number of keys to get. Will return Top 'n' keys.",
    )
):
    """
    [BETA] This is a beta endpoint. It will change.

    Use this to get the top 'n' keys with the highest spend, ordered by spend.
    """
    global prisma_client

    if prisma_client is None:
        raise HTTPException(status_code=500, detail={"error": "No db connected"})
    sql_query = f"""SELECT * FROM "Last30dKeysBySpend" LIMIT {limit};"""

    response = await prisma_client.db.query_raw(query=sql_query)

    return response


@router.get(
    "/global/spend/teams",
    tags=["Budget & Spend Tracking"],
    dependencies=[Depends(user_api_key_auth)],
)
async def global_spend_per_tea():
    """
    [BETA] This is a beta endpoint. It will change.

    Use this to get daily spend, grouped by `team_id` and `date`
    """
    global prisma_client

    if prisma_client is None:
        raise HTTPException(status_code=500, detail={"error": "No db connected"})
    sql_query = """
        SELECT
            t.team_alias as team_alias,
            DATE(s."startTime") AS spend_date,
            SUM(s.spend) AS total_spend
        FROM
            "LiteLLM_SpendLogs" s
        LEFT JOIN
            "LiteLLM_TeamTable" t ON s.team_id = t.team_id
        WHERE
            s."startTime" >= CURRENT_DATE - INTERVAL '30 days'
        GROUP BY
            t.team_alias,
            DATE(s."startTime")
        ORDER BY
            spend_date;
        """
    response = await prisma_client.db.query_raw(query=sql_query)

    # transform the response for the Admin UI
    spend_by_date = {}
    team_aliases = set()
    total_spend_per_team = {}
    for row in response:
        row_date = row["spend_date"]
        if row_date is None:
            continue
        team_alias = row["team_alias"]
        if team_alias is None:
            team_alias = "Unassigned"
        team_aliases.add(team_alias)
        if row_date in spend_by_date:
            # get the team_id for this entry
            # get the spend for this entry
            spend = row["total_spend"]
            spend = round(spend, 2)
            current_date_entries = spend_by_date[row_date]
            current_date_entries[team_alias] = spend
        else:
            spend = row["total_spend"]
            spend = round(spend, 2)
            spend_by_date[row_date] = {team_alias: spend}

        if team_alias in total_spend_per_team:
            total_spend_per_team[team_alias] += spend
        else:
            total_spend_per_team[team_alias] = spend

    total_spend_per_team_ui = []
    # order the elements in total_spend_per_team by spend
    total_spend_per_team = dict(
        sorted(total_spend_per_team.items(), key=lambda item: item[1], reverse=True)
    )
    for team_id in total_spend_per_team:
        # only add first 10 elements to total_spend_per_team_ui
        if len(total_spend_per_team_ui) >= 10:
            break
        if team_id is None:
            team_id = "Unassigned"
        total_spend_per_team_ui.append(
            {"team_id": team_id, "total_spend": total_spend_per_team[team_id]}
        )

    # sort spend_by_date by it's key (which is a date)

    response_data = []
    for key in spend_by_date:
        value = spend_by_date[key]
        response_data.append({"date": key, **value})

    return {
        "daily_spend": response_data,
        "teams": list(team_aliases),
        "total_spend_per_team": total_spend_per_team_ui,
    }


@router.post(
    "/global/spend/end_users",
    tags=["Budget & Spend Tracking"],
    dependencies=[Depends(user_api_key_auth)],
)
async def global_spend_end_users(data: Optional[GlobalEndUsersSpend] = None):
    """
    [BETA] This is a beta endpoint. It will change.

    Use this to get the top 'n' keys with the highest spend, ordered by spend.
    """
    global prisma_client

    if prisma_client is None:
        raise HTTPException(status_code=500, detail={"error": "No db connected"})

    if data is None:
        sql_query = f"""SELECT * FROM "Last30dTopEndUsersSpend";"""

        response = await prisma_client.db.query_raw(query=sql_query)
    else:
        """
        Gets the top 100 end-users for a given api key
        """
        current_date = datetime.now()
        past_date = current_date - timedelta(days=30)
        response = await prisma_client.db.litellm_spendlogs.group_by(  # type: ignore
            by=["end_user"],
            where={
                "AND": [{"startTime": {"gte": past_date}}, {"api_key": data.api_key}]  # type: ignore
            },
            sum={"spend": True},
            order={"_sum": {"spend": "desc"}},  # type: ignore
            take=100,
            count=True,
        )
        if response is not None and isinstance(response, list):
            new_response = []
            for r in response:
                new_r = r
                new_r["total_spend"] = r["_sum"]["spend"]
                new_r["total_count"] = r["_count"]["_all"]
                new_r.pop("_sum")
                new_r.pop("_count")
                new_response.append(new_r)

    return response


@router.get(
    "/global/spend/models",
    tags=["Budget & Spend Tracking"],
    dependencies=[Depends(user_api_key_auth)],
)
async def global_spend_models(
    limit: int = fastapi.Query(
        default=None,
        description="Number of models to get. Will return Top 'n' models.",
    )
):
    """
    [BETA] This is a beta endpoint. It will change.

    Use this to get the top 'n' keys with the highest spend, ordered by spend.
    """
    global prisma_client

    if prisma_client is None:
        raise HTTPException(status_code=500, detail={"error": "No db connected"})

    sql_query = f"""SELECT * FROM "Last30dModelsBySpend" LIMIT {limit};"""

    response = await prisma_client.db.query_raw(query=sql_query)

    return response


@router.post(
    "/global/predict/spend/logs",
    tags=["Budget & Spend Tracking"],
    dependencies=[Depends(user_api_key_auth)],
)
async def global_predict_spend_logs(request: Request):
    from enterprise.utils import _forecast_daily_cost

    data = await request.json()
    data = data.get("data")
    return _forecast_daily_cost(data)


#### USER MANAGEMENT ####
@router.post(
    "/user/new",
    tags=["user management"],
    dependencies=[Depends(user_api_key_auth)],
    response_model=NewUserResponse,
)
async def new_user(data: NewUserRequest):
    """
    Use this to create a new user with a budget. This creates a new user and generates a new api key for the new user. The new api key is returned.

    Returns user id, budget + new key.

    Parameters:
    - user_id: Optional[str] - Specify a user id. If not set, a unique id will be generated.
    - user_alias: Optional[str] - A descriptive name for you to know who this user id refers to.
    - teams: Optional[list] - specify a list of team id's a user belongs to.
    - organization_id: Optional[str] - specify the org a user belongs to.
    - user_email: Optional[str] - Specify a user email.
    - user_role: Optional[str] - Specify a user role - "admin", "app_owner", "app_user"
    - max_budget: Optional[float] - Specify max budget for a given user.
    - models: Optional[list] - Model_name's a user is allowed to call. (if empty, key is allowed to call all models)
    - tpm_limit: Optional[int] - Specify tpm limit for a given user (Tokens per minute)
    - rpm_limit: Optional[int] - Specify rpm limit for a given user (Requests per minute)
    - auto_create_key: bool - Default=True. Flag used for returning a key as part of the /user/new response

    Returns:
    - key: (str) The generated api key for the user
    - expires: (datetime) Datetime object for when key expires.
    - user_id: (str) Unique user id - used for tracking spend across multiple keys for same user id.
    - max_budget: (float|None) Max budget for given user.
    """
    data_json = data.json()  # type: ignore
    if "user_role" in data_json:
        user_role = data_json["user_role"]
        if user_role is not None:
            if user_role not in ["proxy_admin", "app_owner", "app_user"]:
                raise ProxyException(
                    message=f"Invalid user role, passed in {user_role}. Must be one of 'admin', 'app_owner', 'app_user'",
                    type="invalid_user_role",
                    param="user_role",
                    code=status.HTTP_400_BAD_REQUEST,
                )
    if "user_id" in data_json and data_json["user_id"] is None:
        data_json["user_id"] = str(uuid.uuid4())
    auto_create_key = data_json.pop("auto_create_key", True)
    if auto_create_key == False:
        data_json["table_name"] = (
            "user"  # only create a user, don't create key if 'auto_create_key' set to False
        )
    response = await generate_key_helper_fn(**data_json)

    # Admin UI Logic
    # if team_id passed add this user to the team
    if data_json.get("team_id", None) is not None:
        await team_member_add(
            data=TeamMemberAddRequest(
                team_id=data_json.get("team_id", None),
                member=Member(
                    user_id=data_json.get("user_id", None),
                    role="user",
                    user_email=data_json.get("user_email", None),
                ),
            )
        )
    return NewUserResponse(
        key=response.get("token", ""),
        expires=response.get("expires", None),
        max_budget=response["max_budget"],
        user_id=response["user_id"],
        team_id=response.get("team_id", None),
        metadata=response.get("metadata", None),
        models=response.get("models", None),
        tpm_limit=response.get("tpm_limit", None),
        rpm_limit=response.get("rpm_limit", None),
        budget_duration=response.get("budget_duration", None),
    )


@router.post(
    "/user/auth", tags=["user management"], dependencies=[Depends(user_api_key_auth)]
)
async def user_auth(request: Request):
    """
    Allows UI ("https://dashboard.litellm.ai/", or self-hosted - os.getenv("LITELLM_HOSTED_UI")) to request a magic link to be sent to user email, for auth to proxy.

    Only allows emails from accepted email subdomains.

    Rate limit: 1 request every 60s.

    Only works, if you enable 'allow_user_auth' in general settings:
    e.g.:
    ```yaml
    general_settings:
        allow_user_auth: true
    ```

    Requirements:
    SMTP server details saved in .env:
    - os.environ["SMTP_HOST"]
    - os.environ["SMTP_PORT"]
    - os.environ["SMTP_USERNAME"]
    - os.environ["SMTP_PASSWORD"]
    - os.environ["SMTP_SENDER_EMAIL"]
    """
    global prisma_client

    data = await request.json()  # type: ignore
    user_email = data["user_email"]
    page_params = data["page"]
    if user_email is None:
        raise HTTPException(status_code=400, detail="User email is none")

    if prisma_client is None:  # if no db connected, raise an error
        raise Exception("No connected db.")

    ### Check if user email in user table
    response = await prisma_client.get_generic_data(
        key="user_email", value=user_email, table_name="users"
    )
    ### if so - generate a 24 hr key with that user id
    if response is not None:
        user_id = response.user_id
        response = await generate_key_helper_fn(
            **{"duration": "24hr", "models": [], "aliases": {}, "config": {}, "spend": 0, "user_id": user_id}  # type: ignore
        )
    else:  ### else - create new user
        response = await generate_key_helper_fn(
            **{"duration": "24hr", "models": [], "aliases": {}, "config": {}, "spend": 0, "user_email": user_email}  # type: ignore
        )

    base_url = os.getenv("LITELLM_HOSTED_UI", "https://dashboard.litellm.ai/")

    params = {
        "sender_name": "LiteLLM Proxy",
        "sender_email": os.getenv("SMTP_SENDER_EMAIL"),
        "receiver_email": user_email,
        "subject": "Your Magic Link",
        "html": f"<strong> Follow this  link, to login:\n\n{base_url}user/?token={response['token']}&user_id={response['user_id']}&page={page_params}</strong>",
    }

    await send_email(**params)
    return "Email sent!"


@router.get(
    "/user/info", tags=["user management"], dependencies=[Depends(user_api_key_auth)]
)
async def user_info(
    user_id: Optional[str] = fastapi.Query(
        default=None, description="User ID in the request parameters"
    ),
    view_all: bool = fastapi.Query(
        default=False,
        description="set to true to View all users. When using view_all, don't pass user_id",
    ),
    page: Optional[int] = fastapi.Query(
        default=0,
        description="Page number for pagination. Only use when view_all is true",
    ),
    page_size: Optional[int] = fastapi.Query(
        default=25,
        description="Number of items per page. Only use when view_all is true",
    ),
    user_api_key_dict: UserAPIKeyAuth = Depends(user_api_key_auth),
):
    """
    Use this to get user information. (user row + all user key info)

    Example request
    ```
    curl -X GET 'http://localhost:8000/user/info?user_id=krrish7%40berri.ai' \
    --header 'Authorization: Bearer sk-1234'
    ```
    """
    global prisma_client
    try:
        if prisma_client is None:
            raise Exception(
                f"Database not connected. Connect a database to your proxy - https://docs.litellm.ai/docs/simple_proxy#managing-auth---virtual-keys"
            )
        ## GET USER ROW ##
        if user_id is not None:
            user_info = await prisma_client.get_data(user_id=user_id)
        elif view_all == True:
            if page is None:
                page = 0
            if page_size is None:
                page_size = 25
            offset = (page) * page_size  # default is 0
            limit = page_size  # default is 10
            user_info = await prisma_client.get_data(
                table_name="user", query_type="find_all", offset=offset, limit=limit
            )
            return user_info
        else:
            user_info = None
        ## GET ALL TEAMS ##
        team_list = []
        team_id_list = []
        # _DEPRECATED_ check if user in 'member' field
        teams_1 = await prisma_client.get_data(
            user_id=user_id, table_name="team", query_type="find_all"
        )

        if teams_1 is not None and isinstance(teams_1, list):
            team_list = teams_1
            for team in teams_1:
                team_id_list.append(team.team_id)

        if user_info is not None:
            # *NEW* get all teams in user 'teams' field
            teams_2 = await prisma_client.get_data(
                team_id_list=user_info.teams, table_name="team", query_type="find_all"
            )

            if teams_2 is not None and isinstance(teams_2, list):
                for team in teams_2:
                    if team.team_id not in team_id_list:
                        team_list.append(team)
                        team_id_list.append(team.team_id)
        elif (
            user_api_key_dict.user_id is not None and user_id is None
        ):  # the key querying the endpoint is the one asking for it's teams
            caller_user_info = await prisma_client.get_data(
                user_id=user_api_key_dict.user_id
            )
            # *NEW* get all teams in user 'teams' field
            if getattr(caller_user_info, "user_role", None) == "proxy_admin":
                teams_2 = await prisma_client.get_data(
                    table_name="team",
                    query_type="find_all",
                    team_id_list=None,
                )
            else:
                teams_2 = await prisma_client.get_data(
                    team_id_list=caller_user_info.teams,
                    table_name="team",
                    query_type="find_all",
                )

            if teams_2 is not None and isinstance(teams_2, list):
                for team in teams_2:
                    if team.team_id not in team_id_list:
                        team_list.append(team)
                        team_id_list.append(team.team_id)

        ## GET ALL KEYS ##
        keys = await prisma_client.get_data(
            user_id=user_id,
            table_name="key",
            query_type="find_all",
            expires=datetime.now(),
        )

        if user_info is None:
            ## make sure we still return a total spend ##
            spend = 0
            for k in keys:
                spend += getattr(k, "spend", 0)
            user_info = {"spend": spend}

        ## REMOVE HASHED TOKEN INFO before returning ##
        returned_keys = []
        for key in keys:
            if (
                key.token == litellm_master_key_hash
                and general_settings.get("disable_master_key_return", False)
                == True  ## [IMPORTANT] used by hosted proxy-ui to prevent sharing master key on ui
            ):
                continue

            try:
                key = key.model_dump()  # noqa
            except:
                # if using pydantic v1
                key = key.dict()
            if (
                "team_id" in key
                and key["team_id"] is not None
                and key["team_id"] != "litellm-dashboard"
            ):
                team_info = await prisma_client.get_data(
                    team_id=key["team_id"], table_name="team"
                )
                team_alias = getattr(team_info, "team_alias", None)
                key["team_alias"] = team_alias
            else:
                key["team_alias"] = "None"
            returned_keys.append(key)

        response_data = {
            "user_id": user_id,
            "user_info": user_info,
            "keys": returned_keys,
            "teams": team_list,
        }
        return response_data
    except Exception as e:
        traceback.print_exc()
        if isinstance(e, HTTPException):
            raise ProxyException(
                message=getattr(e, "detail", f"Authentication Error({str(e)})"),
                type="auth_error",
                param=getattr(e, "param", "None"),
                code=getattr(e, "status_code", status.HTTP_400_BAD_REQUEST),
            )
        elif isinstance(e, ProxyException):
            raise e
        raise ProxyException(
            message="Authentication Error, " + str(e),
            type="auth_error",
            param=getattr(e, "param", "None"),
            code=status.HTTP_400_BAD_REQUEST,
        )


@router.post(
    "/user/update", tags=["user management"], dependencies=[Depends(user_api_key_auth)]
)
async def user_update(data: UpdateUserRequest):
    """
    [TODO]: Use this to update user budget
    """
    global prisma_client
    try:
        data_json: dict = data.json()
        # get the row from db
        if prisma_client is None:
            raise Exception("Not connected to DB!")

        # get non default values for key
        non_default_values = {}
        for k, v in data_json.items():
            if v is not None and v not in (
                [],
                {},
                0,
            ):  # models default to [], spend defaults to 0, we should not reset these values
                non_default_values[k] = v

        ## ADD USER, IF NEW ##
        verbose_proxy_logger.debug("/user/update: Received data = %s", data)
        if data.user_id is not None and len(data.user_id) > 0:
            non_default_values["user_id"] = data.user_id  # type: ignore
            verbose_proxy_logger.debug("In update user, user_id condition block.")
            response = await prisma_client.update_data(
                user_id=data.user_id,
                data=non_default_values,
                table_name="user",
            )
            verbose_proxy_logger.debug(
                f"received response from updating prisma client. response={response}"
            )
        elif data.user_email is not None:
            non_default_values["user_id"] = str(uuid.uuid4())
            non_default_values["user_email"] = data.user_email
            ## user email is not unique acc. to prisma schema -> future improvement
            ### for now: check if it exists in db, if not - insert it
            existing_user_rows = await prisma_client.get_data(
                key_val={"user_email": data.user_email},
                table_name="user",
                query_type="find_all",
            )
            if existing_user_rows is None or (
                isinstance(existing_user_rows, list) and len(existing_user_rows) == 0
            ):
                response = await prisma_client.insert_data(
                    data=non_default_values, table_name="user"
                )
            elif isinstance(existing_user_rows, list) and len(existing_user_rows) > 0:
                for existing_user in existing_user_rows:
                    response = await prisma_client.update_data(
                        user_id=existing_user.user_id,
                        data=non_default_values,
                        table_name="user",
                    )
        return response
        # update based on remaining passed in values
    except Exception as e:
        traceback.print_exc()
        if isinstance(e, HTTPException):
            raise ProxyException(
                message=getattr(e, "detail", f"Authentication Error({str(e)})"),
                type="auth_error",
                param=getattr(e, "param", "None"),
                code=getattr(e, "status_code", status.HTTP_400_BAD_REQUEST),
            )
        elif isinstance(e, ProxyException):
            raise e
        raise ProxyException(
            message="Authentication Error, " + str(e),
            type="auth_error",
            param=getattr(e, "param", "None"),
            code=status.HTTP_400_BAD_REQUEST,
        )


@router.post(
    "/user/request_model",
    tags=["user management"],
    dependencies=[Depends(user_api_key_auth)],
)
async def user_request_model(request: Request):
    """
    Allow a user to create a request to access a model
    """
    global prisma_client
    try:
        data_json = await request.json()

        # get the row from db
        if prisma_client is None:
            raise Exception("Not connected to DB!")

        non_default_values = {k: v for k, v in data_json.items() if v is not None}
        new_models = non_default_values.get("models", None)
        user_id = non_default_values.get("user_id", None)
        justification = non_default_values.get("justification", None)

        response = await prisma_client.insert_data(
            data={
                "models": new_models,
                "justification": justification,
                "user_id": user_id,
                "status": "pending",
                "request_id": str(uuid.uuid4()),
            },
            table_name="user_notification",
        )
        return {"status": "success"}
        # update based on remaining passed in values
    except Exception as e:
        traceback.print_exc()
        if isinstance(e, HTTPException):
            raise ProxyException(
                message=getattr(e, "detail", f"Authentication Error({str(e)})"),
                type="auth_error",
                param=getattr(e, "param", "None"),
                code=getattr(e, "status_code", status.HTTP_400_BAD_REQUEST),
            )
        elif isinstance(e, ProxyException):
            raise e
        raise ProxyException(
            message="Authentication Error, " + str(e),
            type="auth_error",
            param=getattr(e, "param", "None"),
            code=status.HTTP_400_BAD_REQUEST,
        )


@router.get(
    "/user/get_requests",
    tags=["user management"],
    dependencies=[Depends(user_api_key_auth)],
)
async def user_get_requests():
    """
    Get all "Access" requests made by proxy users, access requests are requests for accessing models
    """
    global prisma_client
    try:

        # get the row from db
        if prisma_client is None:
            raise Exception("Not connected to DB!")

        # TODO: Optimize this so we don't read all the data here, eventually move to pagination
        response = await prisma_client.get_data(
            query_type="find_all",
            table_name="user_notification",
        )
        return {"requests": response}
        # update based on remaining passed in values
    except Exception as e:
        traceback.print_exc()
        if isinstance(e, HTTPException):
            raise ProxyException(
                message=getattr(e, "detail", f"Authentication Error({str(e)})"),
                type="auth_error",
                param=getattr(e, "param", "None"),
                code=getattr(e, "status_code", status.HTTP_400_BAD_REQUEST),
            )
        elif isinstance(e, ProxyException):
            raise e
        raise ProxyException(
            message="Authentication Error, " + str(e),
            type="auth_error",
            param=getattr(e, "param", "None"),
            code=status.HTTP_400_BAD_REQUEST,
        )


@router.post(
    "/end_user/block",
    tags=["End User Management"],
    dependencies=[Depends(user_api_key_auth)],
)
async def block_user(data: BlockUsers):
    """
    [BETA] Reject calls with this end-user id

        (any /chat/completion call with this user={end-user-id} param, will be rejected.)

        ```
        curl -X POST "http://0.0.0.0:8000/user/block"
        -H "Authorization: Bearer sk-1234"
        -D '{
        "user_ids": [<user_id>, ...]
        }'
        ```
    """
    try:
        records = []
        if prisma_client is not None:
            for id in data.user_ids:
                record = await prisma_client.db.litellm_endusertable.upsert(
                    where={"user_id": id},  # type: ignore
                    data={
                        "create": {"user_id": id, "blocked": True},  # type: ignore
                        "update": {"blocked": True},
                    },
                )
                records.append(record)
        else:
            raise HTTPException(
                status_code=500,
                detail={"error": "Postgres DB Not connected"},
            )

        return {"blocked_users": records}
    except Exception as e:
        verbose_proxy_logger.error(f"An error occurred - {str(e)}")
        raise HTTPException(status_code=500, detail={"error": str(e)})


@router.post(
    "/end_user/unblock",
    tags=["End User Management"],
    dependencies=[Depends(user_api_key_auth)],
)
async def unblock_user(data: BlockUsers):
    """
    [BETA] Unblock calls with this user id

    Example
    ```
    curl -X POST "http://0.0.0.0:8000/user/unblock"
    -H "Authorization: Bearer sk-1234"
    -D '{
    "user_ids": [<user_id>, ...]
    }'
    ```
    """
    from enterprise.enterprise_hooks.blocked_user_list import (
        _ENTERPRISE_BlockedUserList,
    )

    if (
        not any(isinstance(x, _ENTERPRISE_BlockedUserList) for x in litellm.callbacks)
        or litellm.blocked_user_list is None
    ):
        raise HTTPException(
            status_code=400,
            detail={
                "error": "Blocked user check was never set. This call has no effect."
            },
        )

    if isinstance(litellm.blocked_user_list, list):
        for id in data.user_ids:
            litellm.blocked_user_list.remove(id)
    else:
        raise HTTPException(
            status_code=500,
            detail={
                "error": "`blocked_user_list` must be set as a list. Filepaths can't be updated."
            },
        )

    return {"blocked_users": litellm.blocked_user_list}


@router.get(
    "/user/get_users",
    tags=["user management"],
    dependencies=[Depends(user_api_key_auth)],
)
async def get_users(
    role: str = fastapi.Query(
        default=None,
        description="Either 'proxy_admin', 'proxy_viewer', 'app_owner', 'app_user'",
    )
):
    """
    [BETA] This could change without notice. Give feedback - https://github.com/BerriAI/litellm/issues

    Get all users who are a specific `user_role`.

    Used by the UI to populate the user lists.

    Currently - admin-only endpoint.
    """
    global prisma_client

    if prisma_client is None:
        raise HTTPException(
            status_code=500,
            detail={"error": f"No db connected. prisma client={prisma_client}"},
        )
    all_users = await prisma_client.get_data(
        table_name="user", query_type="find_all", key_val={"user_role": role}
    )

    return all_users


#### TEAM MANAGEMENT ####


@router.post(
    "/team/new",
    tags=["team management"],
    dependencies=[Depends(user_api_key_auth)],
    response_model=LiteLLM_TeamTable,
)
async def new_team(
    data: NewTeamRequest,
    user_api_key_dict: UserAPIKeyAuth = Depends(user_api_key_auth),
):
    """
    Allow users to create a new team. Apply user permissions to their team.

    [ASK FOR HELP](https://github.com/BerriAI/litellm/issues)

    Parameters:
    - team_alias: Optional[str] - User defined team alias
    - team_id: Optional[str] - The team id of the user. If none passed, we'll generate it.
    - members_with_roles: List[{"role": "admin" or "user", "user_id": "<user-id>"}] - A list of users and their roles in the team. Get user_id when making a new user via `/user/new`.
    - metadata: Optional[dict] - Metadata for team, store information for team. Example metadata = {"team": "core-infra", "app": "app2", "email": "ishaan@berri.ai" }
    - tpm_limit: Optional[int] - The TPM (Tokens Per Minute) limit for this team - all keys with this team_id will have at max this TPM limit
    - rpm_limit: Optional[int] - The RPM (Requests Per Minute) limit for this team - all keys associated with this team_id will have at max this RPM limit
    - max_budget: Optional[float] - The maximum budget allocated to the team - all keys for this team_id will have at max this max_budget
    - models: Optional[list] - A list of models associated with the team - all keys for this team_id will have at most, these models. If empty, assumes all models are allowed.
    - blocked: bool - Flag indicating if the team is blocked or not - will stop all calls from keys with this team_id.

    Returns:
    - team_id: (str) Unique team id - used for tracking spend across multiple keys for same team id.

    _deprecated_params:
    - admins: list - A list of user_id's for the admin role
    - users: list - A list of user_id's for the user role

    Example Request:
    ```
    curl --location 'http://0.0.0.0:8000/team/new' \

    --header 'Authorization: Bearer sk-1234' \

    --header 'Content-Type: application/json' \

    --data '{
      "team_alias": "my-new-team_2",
      "members_with_roles": [{"role": "admin", "user_id": "user-1234"},
        {"role": "user", "user_id": "user-2434"}]
    }'

    ```
    """
    global prisma_client

    if prisma_client is None:
        raise HTTPException(status_code=500, detail={"error": "No db connected"})

    if data.team_id is None:
        data.team_id = str(uuid.uuid4())

    if (
        user_api_key_dict.user_role is None
        or user_api_key_dict.user_role != "proxy_admin"
    ):  # don't restrict proxy admin
        if (
            data.tpm_limit is not None
            and user_api_key_dict.tpm_limit is not None
            and data.tpm_limit > user_api_key_dict.tpm_limit
        ):
            raise HTTPException(
                status_code=400,
                detail={
                    "error": f"tpm limit higher than user max. User tpm limit={user_api_key_dict.tpm_limit}. User role={user_api_key_dict.user_role}"
                },
            )

        if (
            data.rpm_limit is not None
            and user_api_key_dict.rpm_limit is not None
            and data.rpm_limit > user_api_key_dict.rpm_limit
        ):
            raise HTTPException(
                status_code=400,
                detail={
                    "error": f"rpm limit higher than user max. User rpm limit={user_api_key_dict.rpm_limit}. User role={user_api_key_dict.user_role}"
                },
            )

        if (
            data.max_budget is not None
            and user_api_key_dict.max_budget is not None
            and data.max_budget > user_api_key_dict.max_budget
        ):
            raise HTTPException(
                status_code=400,
                detail={
                    "error": f"max budget higher than user max. User max budget={user_api_key_dict.max_budget}. User role={user_api_key_dict.user_role}"
                },
            )

        if data.models is not None and len(user_api_key_dict.models) > 0:
            for m in data.models:
                if m not in user_api_key_dict.models:
                    raise HTTPException(
                        status_code=400,
                        detail={
                            "error": f"Model not in allowed user models. User allowed models={user_api_key_dict.models}. User id={user_api_key_dict.user_id}"
                        },
                    )

    if user_api_key_dict.user_id is not None:
        creating_user_in_list = False
        for member in data.members_with_roles:
            if member.user_id == user_api_key_dict.user_id:
                creating_user_in_list = True

        if creating_user_in_list == False:
            data.members_with_roles.append(
                Member(role="admin", user_id=user_api_key_dict.user_id)
            )

    ## ADD TO MODEL TABLE
    _model_id = None
    if data.model_aliases is not None and isinstance(data.model_aliases, dict):
        litellm_modeltable = LiteLLM_ModelTable(
            model_aliases=json.dumps(data.model_aliases),
            created_by=user_api_key_dict.user_id or litellm_proxy_admin_name,
            updated_by=user_api_key_dict.user_id or litellm_proxy_admin_name,
        )
        model_dict = await prisma_client.db.litellm_modeltable.create(
            {**litellm_modeltable.json(exclude_none=True)}  # type: ignore
        )  # type: ignore

        _model_id = model_dict.id

    ## ADD TO TEAM TABLE
    complete_team_data = LiteLLM_TeamTable(
        **data.json(),
        max_parallel_requests=user_api_key_dict.max_parallel_requests,
        budget_duration=user_api_key_dict.budget_duration,
        budget_reset_at=user_api_key_dict.budget_reset_at,
        model_id=_model_id,
    )

    team_row = await prisma_client.insert_data(
        data=complete_team_data.json(exclude_none=True), table_name="team"
    )

    ## ADD TEAM ID TO USER TABLE ##
    for user in complete_team_data.members_with_roles:
        ## add team id to user row ##
        await prisma_client.update_data(
            user_id=user.user_id,
            data={"user_id": user.user_id, "teams": [team_row.team_id]},
            update_key_values_custom_query={
                "teams": {
                    "push ": [team_row.team_id],
                }
            },
        )
    try:
        return team_row.model_dump()
    except Exception as e:
        return team_row.dict()


@router.post(
    "/team/update", tags=["team management"], dependencies=[Depends(user_api_key_auth)]
)
async def update_team(
    data: UpdateTeamRequest,
    user_api_key_dict: UserAPIKeyAuth = Depends(user_api_key_auth),
):
    """
    Use `/team/member_add` AND `/team/member/delete` to add/remove new team members  

    You can now update team budget / rate limits via /team/update

    Parameters:
    - team_id: str - The team id of the user. Required param.
    - team_alias: Optional[str] - User defined team alias
    - metadata: Optional[dict] - Metadata for team, store information for team. Example metadata = {"team": "core-infra", "app": "app2", "email": "ishaan@berri.ai" }
    - tpm_limit: Optional[int] - The TPM (Tokens Per Minute) limit for this team - all keys with this team_id will have at max this TPM limit
    - rpm_limit: Optional[int] - The RPM (Requests Per Minute) limit for this team - all keys associated with this team_id will have at max this RPM limit
    - max_budget: Optional[float] - The maximum budget allocated to the team - all keys for this team_id will have at max this max_budget
    - models: Optional[list] - A list of models associated with the team - all keys for this team_id will have at most, these models. If empty, assumes all models are allowed.
    - blocked: bool - Flag indicating if the team is blocked or not - will stop all calls from keys with this team_id.

    Example - update team TPM Limit

    ```
    curl --location 'http://0.0.0.0:8000/team/update' \

    --header 'Authorization: Bearer sk-1234' \

    --header 'Content-Type: application/json' \

    --data-raw '{
        "team_id": "litellm-test-client-id-new",
        "tpm_limit": 100
    }'
    ```
    """
    global prisma_client

    if prisma_client is None:
        raise HTTPException(status_code=500, detail={"error": "No db connected"})

    if data.team_id is None:
        raise HTTPException(status_code=400, detail={"error": "No team id passed in"})
    verbose_proxy_logger.debug("/team/update - %s", data)

    existing_team_row = await prisma_client.get_data(
        team_id=data.team_id, table_name="team", query_type="find_unique"
    )

    updated_kv = data.json(exclude_none=True)
    team_row = await prisma_client.update_data(
        update_key_values=updated_kv,
        data=updated_kv,
        table_name="team",
        team_id=data.team_id,
    )

    return team_row


@router.post(
    "/team/member_add",
    tags=["team management"],
    dependencies=[Depends(user_api_key_auth)],
)
async def team_member_add(
    data: TeamMemberAddRequest,
    user_api_key_dict: UserAPIKeyAuth = Depends(user_api_key_auth),
):
    """
    [BETA]

    Add new members (either via user_email or user_id) to a team

    If user doesn't exist, new user row will also be added to User Table

    ```
    curl -X POST 'http://0.0.0.0:8000/team/update' \

    -H 'Authorization: Bearer sk-1234' \

    -H 'Content-Type: application/json' \

    -D '{
        "team_id": "45e3e396-ee08-4a61-a88e-16b3ce7e0849",
        "member": {"role": "user", "user_id": "krrish247652@berri.ai"}
    }'
    ```
    """
    if prisma_client is None:
        raise HTTPException(status_code=500, detail={"error": "No db connected"})

    if data.team_id is None:
        raise HTTPException(status_code=400, detail={"error": "No team id passed in"})

    if data.member is None:
        raise HTTPException(status_code=400, detail={"error": "No member passed in"})

    existing_team_row = await prisma_client.get_data(  # type: ignore
        team_id=data.team_id, table_name="team", query_type="find_unique"
    )
    if existing_team_row is None:
        raise HTTPException(
            status_code=404,
            detail={
                "error": f"Team not found for team_id={getattr(data, 'team_id', None)}"
            },
        )

    new_member = data.member

    existing_team_row.members_with_roles.append(new_member)

    complete_team_data = LiteLLM_TeamTable(
        **_get_pydantic_json_dict(existing_team_row),
    )

    team_row = await prisma_client.update_data(
        update_key_values=complete_team_data.json(exclude_none=True),
        data=complete_team_data.json(exclude_none=True),
        table_name="team",
        team_id=data.team_id,
    )

    ## ADD USER, IF NEW ##
    user_data = {  # type: ignore
        "teams": [team_row["team_id"]],
        "models": team_row["data"].models,
    }
    if new_member.user_id is not None:
        user_data["user_id"] = new_member.user_id  # type: ignore
        await prisma_client.update_data(
            user_id=new_member.user_id,
            data=user_data,
            update_key_values_custom_query={
                "teams": {
                    "push": [team_row["team_id"]],
                }
            },
            table_name="user",
        )
    elif new_member.user_email is not None:
        user_data["user_id"] = str(uuid.uuid4())
        user_data["user_email"] = new_member.user_email
        ## user email is not unique acc. to prisma schema -> future improvement
        ### for now: check if it exists in db, if not - insert it
        existing_user_row = await prisma_client.get_data(
            key_val={"user_email": new_member.user_email},
            table_name="user",
            query_type="find_all",
        )
        if existing_user_row is None or (
            isinstance(existing_user_row, list) and len(existing_user_row) == 0
        ):

            await prisma_client.insert_data(data=user_data, table_name="user")

    return team_row


@router.post(
    "/team/member_delete",
    tags=["team management"],
    dependencies=[Depends(user_api_key_auth)],
)
async def team_member_delete(
    data: TeamMemberDeleteRequest,
    user_api_key_dict: UserAPIKeyAuth = Depends(user_api_key_auth),
):
    """
    [BETA]

    delete members (either via user_email or user_id) from a team

    If user doesn't exist, an exception will be raised
    ```
    curl -X POST 'http://0.0.0.0:8000/team/update' \

    -H 'Authorization: Bearer sk-1234' \

    -H 'Content-Type: application/json' \

    -D '{
        "team_id": "45e3e396-ee08-4a61-a88e-16b3ce7e0849",
        "user_id": "krrish247652@berri.ai"
    }'
    ```
    """
    if prisma_client is None:
        raise HTTPException(status_code=500, detail={"error": "No db connected"})

    if data.team_id is None:
        raise HTTPException(status_code=400, detail={"error": "No team id passed in"})

    if data.user_id is None and data.user_email is None:
        raise HTTPException(
            status_code=400,
            detail={"error": "Either user_id or user_email needs to be passed in"},
        )

    existing_team_row = await prisma_client.get_data(  # type: ignore
        team_id=data.team_id, table_name="team", query_type="find_unique"
    )

    ## DELETE MEMBER FROM TEAM
    new_team_members = []
    for m in existing_team_row.members_with_roles:
        if (
            data.user_id is not None
            and m["user_id"] is not None
            and data.user_id == m["user_id"]
        ):
            continue
        elif (
            data.user_email is not None
            and m["user_email"] is not None
            and data.user_email == m["user_email"]
        ):
            continue
        new_team_members.append(m)
    existing_team_row.members_with_roles = new_team_members
    complete_team_data = LiteLLM_TeamTable(
        **existing_team_row.model_dump(),
    )

    team_row = await prisma_client.update_data(
        update_key_values=complete_team_data.json(exclude_none=True),
        data=complete_team_data.json(exclude_none=True),
        table_name="team",
        team_id=data.team_id,
    )

    ## DELETE TEAM ID from USER ROW, IF EXISTS ##
    # get user row
    key_val = {}
    if data.user_id is not None:
        key_val["user_id"] = data.user_id
    elif data.user_email is not None:
        key_val["user_email"] = data.user_email
    existing_user_rows = await prisma_client.get_data(
        key_val=key_val,
        table_name="user",
        query_type="find_all",
    )
    user_data = {  # type: ignore
        "teams": [],
        "models": team_row["data"].models,
    }
    if existing_user_rows is not None and (
        isinstance(existing_user_rows, list) and len(existing_user_rows) > 0
    ):
        for existing_user in existing_user_rows:
            team_list = []
            if hasattr(existing_user, "teams"):
                team_list = existing_user.teams
                team_list.remove(data.team_id)
                user_data["user_id"] = existing_user.user_id
                await prisma_client.update_data(
                    user_id=existing_user.user_id,
                    data=user_data,
                    update_key_values_custom_query={
                        "teams": {
                            "set": [team_row["team_id"]],
                        }
                    },
                    table_name="user",
                )

    return team_row["data"]


@router.post(
    "/team/delete", tags=["team management"], dependencies=[Depends(user_api_key_auth)]
)
async def delete_team(
    data: DeleteTeamRequest,
    user_api_key_dict: UserAPIKeyAuth = Depends(user_api_key_auth),
):
    """
    delete team and associated team keys

    ```
    curl --location 'http://0.0.0.0:8000/team/delete' \

    --header 'Authorization: Bearer sk-1234' \

    --header 'Content-Type: application/json' \

    --data-raw '{
        "team_ids": ["45e3e396-ee08-4a61-a88e-16b3ce7e0849"]
    }'
    ```
    """
    global prisma_client

    if prisma_client is None:
        raise HTTPException(status_code=500, detail={"error": "No db connected"})

    if data.team_ids is None:
        raise HTTPException(status_code=400, detail={"error": "No team id passed in"})

    ## DELETE ASSOCIATED KEYS
    await prisma_client.delete_data(team_id_list=data.team_ids, table_name="key")
    ## DELETE TEAMS
    deleted_teams = await prisma_client.delete_data(
        team_id_list=data.team_ids, table_name="team"
    )
    return deleted_teams


@router.get(
    "/team/info", tags=["team management"], dependencies=[Depends(user_api_key_auth)]
)
async def team_info(
    team_id: str = fastapi.Query(
        default=None, description="Team ID in the request parameters"
    )
):
    """
    get info on team + related keys

    ```
    curl --location 'http://localhost:4000/team/info' \
    --header 'Authorization: Bearer sk-1234' \
    --header 'Content-Type: application/json' \
    --data '{
        "teams": ["<team-id>",..]
    }'
    ```
    """
    global prisma_client
    try:
        if prisma_client is None:
            raise HTTPException(
                status_code=status.HTTP_500_INTERNAL_SERVER_ERROR,
                detail={
                    "error": f"Database not connected. Connect a database to your proxy - https://docs.litellm.ai/docs/simple_proxy#managing-auth---virtual-keys"
                },
            )
        if team_id is None:
            raise HTTPException(
                status_code=status.HTTP_422_UNPROCESSABLE_ENTITY,
                detail={"message": "Malformed request. No team id passed in."},
            )

        team_info = await prisma_client.get_data(
            team_id=team_id, table_name="team", query_type="find_unique"
        )
        ## GET ALL KEYS ##
        keys = await prisma_client.get_data(
            team_id=team_id,
            table_name="key",
            query_type="find_all",
            expires=datetime.now(),
        )

        if team_info is None:
            ## make sure we still return a total spend ##
            spend = 0
            for k in keys:
                spend += getattr(k, "spend", 0)
            team_info = {"spend": spend}

        ## REMOVE HASHED TOKEN INFO before returning ##
        for key in keys:
            try:
                key = key.model_dump()  # noqa
            except:
                # if using pydantic v1
                key = key.dict()
            key.pop("token", None)
        return {"team_id": team_id, "team_info": team_info, "keys": keys}

    except Exception as e:
        if isinstance(e, HTTPException):
            raise ProxyException(
                message=getattr(e, "detail", f"Authentication Error({str(e)})"),
                type="auth_error",
                param=getattr(e, "param", "None"),
                code=getattr(e, "status_code", status.HTTP_400_BAD_REQUEST),
            )
        elif isinstance(e, ProxyException):
            raise e
        raise ProxyException(
            message="Authentication Error, " + str(e),
            type="auth_error",
            param=getattr(e, "param", "None"),
            code=status.HTTP_400_BAD_REQUEST,
        )


@router.post(
    "/team/block", tags=["team management"], dependencies=[Depends(user_api_key_auth)]
)
async def block_team(
    data: BlockTeamRequest,
    user_api_key_dict: UserAPIKeyAuth = Depends(user_api_key_auth),
):
    """
    Blocks all calls from keys with this team id.
    """
    global prisma_client

    if prisma_client is None:
        raise Exception("No DB Connected.")

    record = await prisma_client.db.litellm_teamtable.update(
        where={"team_id": data.team_id}, data={"blocked": True}  # type: ignore
    )

    return record


@router.post(
    "/team/unblock", tags=["team management"], dependencies=[Depends(user_api_key_auth)]
)
async def unblock_team(
    data: BlockTeamRequest,
    user_api_key_dict: UserAPIKeyAuth = Depends(user_api_key_auth),
):
    """
    Blocks all calls from keys with this team id.
    """
    global prisma_client

    if prisma_client is None:
        raise Exception("No DB Connected.")

    record = await prisma_client.db.litellm_teamtable.update(
        where={"team_id": data.team_id}, data={"blocked": False}  # type: ignore
    )

    return record


#### ORGANIZATION MANAGEMENT ####


@router.post(
    "/organization/new",
    tags=["organization management"],
    dependencies=[Depends(user_api_key_auth)],
    response_model=NewOrganizationResponse,
)
async def new_organization(
    data: NewOrganizationRequest,
    user_api_key_dict: UserAPIKeyAuth = Depends(user_api_key_auth),
):
    """
    Allow orgs to own teams

    Set org level budgets + model access.

    Only admins can create orgs.

    # Parameters

    - `organization_alias`: *str* = The name of the organization.
    - `models`: *List* = The models the organization has access to.
    - `budget_id`: *Optional[str]* = The id for a budget (tpm/rpm/max budget) for the organization.
    ### IF NO BUDGET ID - CREATE ONE WITH THESE PARAMS ###
    - `max_budget`: *Optional[float]* = Max budget for org
    - `tpm_limit`: *Optional[int]* = Max tpm limit for org
    - `rpm_limit`: *Optional[int]* = Max rpm limit for org
    - `model_max_budget`: *Optional[dict]* = Max budget for a specific model
    - `budget_duration`: *Optional[str]* = Frequency of reseting org budget

    Case 1: Create new org **without** a budget_id

    ```bash
    curl --location 'http://0.0.0.0:4000/organization/new' \

    --header 'Authorization: Bearer sk-1234' \

    --header 'Content-Type: application/json' \

    --data '{
        "organization_alias": "my-secret-org",
        "models": ["model1", "model2"],
        "max_budget": 100
    }'


    ```

    Case 2: Create new org **with** a budget_id

    ```bash
    curl --location 'http://0.0.0.0:4000/organization/new' \

    --header 'Authorization: Bearer sk-1234' \

    --header 'Content-Type: application/json' \

    --data '{
        "organization_alias": "my-secret-org",
        "models": ["model1", "model2"],
        "budget_id": "428eeaa8-f3ac-4e85-a8fb-7dc8d7aa8689"
    }'
    ```
    """
    global prisma_client

    if prisma_client is None:
        raise HTTPException(status_code=500, detail={"error": "No db connected"})

    if (
        user_api_key_dict.user_role is None
        or user_api_key_dict.user_role != "proxy_admin"
    ):
        raise HTTPException(
            status_code=401,
            detail={
                "error": f"Only admins can create orgs. Your role is = {user_api_key_dict.user_role}"
            },
        )

    if data.budget_id is None:
        """
        Every organization needs a budget attached.

        If none provided, create one based on provided values
        """
        budget_row = LiteLLM_BudgetTable(**data.json(exclude_none=True))

        new_budget = prisma_client.jsonify_object(budget_row.json(exclude_none=True))

        _budget = await prisma_client.db.litellm_budgettable.create(
            data={
                **new_budget,  # type: ignore
                "created_by": user_api_key_dict.user_id or litellm_proxy_admin_name,
                "updated_by": user_api_key_dict.user_id or litellm_proxy_admin_name,
            }
        )  # type: ignore

        data.budget_id = _budget.budget_id

    """
    Ensure only models that user has access to, are given to org
    """
    if len(user_api_key_dict.models) == 0:  # user has access to all models
        pass
    else:
        if len(data.models) == 0:
            raise HTTPException(
                status_code=400,
                detail={
                    "error": f"User not allowed to give access to all models. Select models you want org to have access to."
                },
            )
        for m in data.models:
            if m not in user_api_key_dict.models:
                raise HTTPException(
                    status_code=400,
                    detail={
                        "error": f"User not allowed to give access to model={m}. Models you have access to = {user_api_key_dict.models}"
                    },
                )
    organization_row = LiteLLM_OrganizationTable(
        **data.json(exclude_none=True),
        created_by=user_api_key_dict.user_id or litellm_proxy_admin_name,
        updated_by=user_api_key_dict.user_id or litellm_proxy_admin_name,
    )
    new_organization_row = prisma_client.jsonify_object(
        organization_row.json(exclude_none=True)
    )
    response = await prisma_client.db.litellm_organizationtable.create(
        data={
            **new_organization_row,  # type: ignore
        }
    )

    return response


@router.post(
    "/organization/update",
    tags=["organization management"],
    dependencies=[Depends(user_api_key_auth)],
)
async def update_organization():
    """[TODO] Not Implemented yet. Let us know if you need this - https://github.com/BerriAI/litellm/issues"""
    pass


@router.post(
    "/organization/delete",
    tags=["organization management"],
    dependencies=[Depends(user_api_key_auth)],
)
async def delete_organization():
    """[TODO] Not Implemented yet. Let us know if you need this - https://github.com/BerriAI/litellm/issues"""
    pass


@router.post(
    "/organization/info",
    tags=["organization management"],
    dependencies=[Depends(user_api_key_auth)],
)
async def info_organization(data: OrganizationRequest):
    """
    Get the org specific information
    """
    global prisma_client

    if prisma_client is None:
        raise HTTPException(status_code=500, detail={"error": "No db connected"})

    if len(data.organizations) == 0:
        raise HTTPException(
            status_code=400,
            detail={
                "error": f"Specify list of organization id's to query. Passed in={data.organizations}"
            },
        )
    response = await prisma_client.db.litellm_organizationtable.find_many(
        where={"organization_id": {"in": data.organizations}},
        include={"litellm_budget_table": True},
    )

    return response


#### BUDGET TABLE MANAGEMENT ####


@router.post(
    "/budget/info",
    tags=["organization management"],
    dependencies=[Depends(user_api_key_auth)],
)
async def info_budget(data: BudgetRequest):
    """
    Get the budget id specific information
    """
    global prisma_client

    if prisma_client is None:
        raise HTTPException(status_code=500, detail={"error": "No db connected"})

    if len(data.budgets) == 0:
        raise HTTPException(
            status_code=400,
            detail={
                "error": f"Specify list of budget id's to query. Passed in={data.budgets}"
            },
        )
    response = await prisma_client.db.litellm_budgettable.find_many(
        where={"budget_id": {"in": data.budgets}},
    )

    return response


#### MODEL MANAGEMENT ####


#### [BETA] - This is a beta endpoint, format might change based on user feedback. - https://github.com/BerriAI/litellm/issues/964
@router.post(
    "/model/new",
    description="Allows adding new models to the model list in the config.yaml",
    tags=["model management"],
    dependencies=[Depends(user_api_key_auth)],
)
async def add_new_model(
    model_params: Deployment,
    user_api_key_dict: UserAPIKeyAuth = Depends(user_api_key_auth),
):
    global llm_router, llm_model_list, general_settings, user_config_file_path, proxy_config, prisma_client, master_key, store_model_in_db, proxy_logging_obj
    try:
        import base64

        global prisma_client

        if prisma_client is None:
            raise HTTPException(
                status_code=500,
                detail={
                    "error": "No DB Connected. Here's how to do it - https://docs.litellm.ai/docs/proxy/virtual_keys"
                },
            )

        model_response = None
        # update DB
        if store_model_in_db == True:
            """
            - store model_list in db
            - store keys separately
            """
            # encrypt litellm params #
            _litellm_params_dict = model_params.litellm_params.dict(exclude_none=True)
            _orignal_litellm_model_name = model_params.litellm_params.model
            for k, v in _litellm_params_dict.items():
                if isinstance(v, str):
                    encrypted_value = encrypt_value(value=v, master_key=master_key)  # type: ignore
                    model_params.litellm_params[k] = base64.b64encode(
                        encrypted_value
                    ).decode("utf-8")
            _data: dict = {
                "model_id": model_params.model_info.id,
                "model_name": model_params.model_name,
                "litellm_params": model_params.litellm_params.model_dump_json(exclude_none=True),  # type: ignore
                "model_info": model_params.model_info.model_dump_json(  # type: ignore
                    exclude_none=True
                ),
                "created_by": user_api_key_dict.user_id or litellm_proxy_admin_name,
                "updated_by": user_api_key_dict.user_id or litellm_proxy_admin_name,
            }
            if model_params.model_info.id is not None:
                _data["model_id"] = model_params.model_info.id
            model_response = await prisma_client.db.litellm_proxymodeltable.create(
                data=_data  # type: ignore
            )

            await proxy_config.add_deployment(
                prisma_client=prisma_client, proxy_logging_obj=proxy_logging_obj
            )
            try:
                # don't let failed slack alert block the /model/new response
                _alerting = general_settings.get("alerting", []) or []
                if "slack" in _alerting:
                    # send notification - new model added
                    await proxy_logging_obj.slack_alerting_instance.model_added_alert(
                        model_name=model_params.model_name,
                        litellm_model_name=_orignal_litellm_model_name,
                    )
            except:
                pass

        else:
            raise HTTPException(
                status_code=500,
                detail={
                    "error": "Set `'STORE_MODEL_IN_DB='True'` in your env to enable this feature."
                },
            )

        return model_response

    except Exception as e:
        traceback.print_exc()
        if isinstance(e, HTTPException):
            raise ProxyException(
                message=getattr(e, "detail", f"Authentication Error({str(e)})"),
                type="auth_error",
                param=getattr(e, "param", "None"),
                code=getattr(e, "status_code", status.HTTP_400_BAD_REQUEST),
            )
        elif isinstance(e, ProxyException):
            raise e
        raise ProxyException(
            message="Authentication Error, " + str(e),
            type="auth_error",
            param=getattr(e, "param", "None"),
            code=status.HTTP_400_BAD_REQUEST,
        )


#### MODEL MANAGEMENT ####
@router.post(
    "/model/update",
    description="Edit existing model params",
    tags=["model management"],
    dependencies=[Depends(user_api_key_auth)],
)
async def update_model(
    model_params: updateDeployment,
    user_api_key_dict: UserAPIKeyAuth = Depends(user_api_key_auth),
):
    global llm_router, llm_model_list, general_settings, user_config_file_path, proxy_config, prisma_client, master_key, store_model_in_db, proxy_logging_obj
    try:
        import base64

        global prisma_client

        if prisma_client is None:
            raise HTTPException(
                status_code=500,
                detail={
                    "error": "No DB Connected. Here's how to do it - https://docs.litellm.ai/docs/proxy/virtual_keys"
                },
            )
        # update DB
        if store_model_in_db == True:
            _model_id = None
            _model_info = getattr(model_params, "model_info", None)
            if _model_info is None:
                raise Exception("model_info not provided")

            _model_id = _model_info.id
            if _model_id is None:
                raise Exception("model_info.id not provided")
            _existing_litellm_params = (
                await prisma_client.db.litellm_proxymodeltable.find_unique(
                    where={"model_id": _model_id}
                )
            )
            if _existing_litellm_params is None:
                if (
                    llm_router is not None
                    and llm_router.get_deployment(model_id=_model_id) is not None
                ):
                    raise HTTPException(
                        status_code=400,
                        detail={
                            "error": "Can't edit model. Model in config. Store model in db via `/model/new`. to edit."
                        },
                    )
                raise Exception("model not found")
            _existing_litellm_params_dict = dict(
                _existing_litellm_params.litellm_params
            )

            if model_params.litellm_params is None:
                raise Exception("litellm_params not provided")

            _new_litellm_params_dict = model_params.litellm_params.dict(
                exclude_none=True
            )

            ### ENCRYPT PARAMS ###
            for k, v in _new_litellm_params_dict.items():
                if isinstance(v, str):
                    encrypted_value = encrypt_value(value=v, master_key=master_key)  # type: ignore
                    model_params.litellm_params[k] = base64.b64encode(
                        encrypted_value
                    ).decode("utf-8")

            ### MERGE WITH EXISTING DATA ###
            merged_dictionary = {}
            _mp = model_params.litellm_params.dict()

            for key, value in _mp.items():
                if value is not None:
                    merged_dictionary[key] = value
                elif (
                    key in _existing_litellm_params_dict
                    and _existing_litellm_params_dict[key] is not None
                ):
                    merged_dictionary[key] = _existing_litellm_params_dict[key]
                else:
                    pass

            _data: dict = {
                "litellm_params": json.dumps(merged_dictionary),  # type: ignore
                "updated_by": user_api_key_dict.user_id or litellm_proxy_admin_name,
            }
            model_response = await prisma_client.db.litellm_proxymodeltable.update(
                where={"model_id": _model_id},
                data=_data,  # type: ignore
            )

            return model_response
    except Exception as e:
        traceback.print_exc()
        if isinstance(e, HTTPException):
            raise ProxyException(
                message=getattr(e, "detail", f"Authentication Error({str(e)})"),
                type="auth_error",
                param=getattr(e, "param", "None"),
                code=getattr(e, "status_code", status.HTTP_400_BAD_REQUEST),
            )
        elif isinstance(e, ProxyException):
            raise e
        raise ProxyException(
            message="Authentication Error, " + str(e),
            type="auth_error",
            param=getattr(e, "param", "None"),
            code=status.HTTP_400_BAD_REQUEST,
        )


@router.get(
    "/v2/model/info",
    description="v2 - returns all the models set on the config.yaml, shows 'user_access' = True if the user has access to the model. Provides more info about each model in /models, including config.yaml descriptions (except api key and api base)",
    tags=["model management"],
    dependencies=[Depends(user_api_key_auth)],
    include_in_schema=False,
)
async def model_info_v2(
    user_api_key_dict: UserAPIKeyAuth = Depends(user_api_key_auth),
):
    """
    BETA ENDPOINT. Might change unexpectedly. Use `/v1/model/info` for now.
    """
    global llm_model_list, general_settings, user_config_file_path, proxy_config

    if llm_model_list is None or not isinstance(llm_model_list, list):
        raise HTTPException(
            status_code=500,
            detail={
                "error": f"Invalid llm model list. llm_model_list={llm_model_list}"
            },
        )

    # Load existing config
    config = await proxy_config.get_config()

    all_models = copy.deepcopy(llm_model_list)
    if user_model is not None:
        # if user does not use a config.yaml, https://github.com/BerriAI/litellm/issues/2061
        all_models += [user_model]

    # check all models user has access to in user_api_key_dict
    user_models = []
    if len(user_api_key_dict.models) > 0:
        user_models = user_api_key_dict.models

    # fill in model info based on config.yaml and litellm model_prices_and_context_window.json
    for model in all_models:
        # provided model_info in config.yaml
        model_info = model.get("model_info", {})

        # read litellm model_prices_and_context_window.json to get the following:
        # input_cost_per_token, output_cost_per_token, max_tokens
        litellm_model_info = get_litellm_model_info(model=model)

        # 2nd pass on the model, try seeing if we can find model in litellm model_cost map
        if litellm_model_info == {}:
            # use litellm_param model_name to get model_info
            litellm_params = model.get("litellm_params", {})
            litellm_model = litellm_params.get("model", None)
            try:
                litellm_model_info = litellm.get_model_info(model=litellm_model)
            except:
                litellm_model_info = {}
        # 3rd pass on the model, try seeing if we can find model but without the "/" in model cost map
        if litellm_model_info == {}:
            # use litellm_param model_name to get model_info
            litellm_params = model.get("litellm_params", {})
            litellm_model = litellm_params.get("model", None)
            split_model = litellm_model.split("/")
            if len(split_model) > 0:
                litellm_model = split_model[-1]
            try:
                litellm_model_info = litellm.get_model_info(model=litellm_model)
            except:
                litellm_model_info = {}
        for k, v in litellm_model_info.items():
            if k not in model_info:
                model_info[k] = v
        model["model_info"] = model_info
        # don't return the api key / vertex credentials
        model["litellm_params"].pop("api_key", None)
        model["litellm_params"].pop("vertex_credentials", None)

    verbose_proxy_logger.debug("all_models: %s", all_models)
    return {"data": all_models}


@router.get(
    "/model/metrics",
    description="View number of requests & avg latency per model on config.yaml",
    tags=["model management"],
    include_in_schema=False,
    dependencies=[Depends(user_api_key_auth)],
)
async def model_metrics(
    user_api_key_dict: UserAPIKeyAuth = Depends(user_api_key_auth),
    _selected_model_group: Optional[str] = "gpt-4-32k",
    startTime: Optional[datetime] = None,
    endTime: Optional[datetime] = None,
):
    global prisma_client, llm_router
    if prisma_client is None:
        raise ProxyException(
            message="Prisma Client is not initialized",
            type="internal_error",
            param="None",
            code=status.HTTP_500_INTERNAL_SERVER_ERROR,
        )
    startTime = startTime or datetime.now() - timedelta(days=30)
    endTime = endTime or datetime.now()

    sql_query = """
        SELECT
            api_base,
            model,
            DATE_TRUNC('day', "startTime")::DATE AS day,
            AVG(EXTRACT(epoch FROM ("endTime" - "startTime"))) / SUM(total_tokens) AS avg_latency_per_token
        FROM
            "LiteLLM_SpendLogs"
        WHERE
            "startTime" BETWEEN $2::timestamp AND $3::timestamp
            AND "model" = $1 AND "cache_hit" != 'True'
        GROUP BY
            api_base,
            model,
            day
        HAVING
            SUM(total_tokens) > 0
        ORDER BY
            avg_latency_per_token DESC;
    """
    _all_api_bases = set()
    db_response = await prisma_client.db.query_raw(
        sql_query, _selected_model_group, startTime, endTime
    )
    _daily_entries: dict = {}  # {"Jun 23": {"model1": 0.002, "model2": 0.003}}
    if db_response is not None:
        for model_data in db_response:
            _api_base = model_data["api_base"]
            _model = model_data["model"]
            _day = model_data["day"]
            _avg_latency_per_token = model_data["avg_latency_per_token"]
            if _day not in _daily_entries:
                _daily_entries[_day] = {}
            _combined_model_name = str(_model)
            if "https://" in _api_base:
                _combined_model_name = str(_api_base)
            if "/openai/" in _combined_model_name:
                _combined_model_name = _combined_model_name.split("/openai/")[0]

            _all_api_bases.add(_combined_model_name)
            _daily_entries[_day][_combined_model_name] = _avg_latency_per_token

        """
        each entry needs to be like this:
        {
            date: 'Jun 23',
            'gpt-4-https://api.openai.com/v1/': 0.002,
            'gpt-43-https://api.openai.com-12/v1/': 0.002,
        }
        """
        # convert daily entries to list of dicts

        response: List[dict] = []

        # sort daily entries by date
        _daily_entries = dict(sorted(_daily_entries.items(), key=lambda item: item[0]))
        for day in _daily_entries:
            entry = {"date": str(day)}
            for model_key, latency in _daily_entries[day].items():
                entry[model_key] = latency
            response.append(entry)

        return {
            "data": response,
            "all_api_bases": list(_all_api_bases),
        }


@router.get(
    "/model/metrics/slow_responses",
    description="View number of hanging requests per model_group",
    tags=["model management"],
    include_in_schema=False,
    dependencies=[Depends(user_api_key_auth)],
)
async def model_metrics_slow_responses(
    user_api_key_dict: UserAPIKeyAuth = Depends(user_api_key_auth),
    _selected_model_group: Optional[str] = "gpt-4-32k",
    startTime: Optional[datetime] = None,
    endTime: Optional[datetime] = None,
):
    global prisma_client, llm_router, proxy_logging_obj
    if prisma_client is None:
        raise ProxyException(
            message="Prisma Client is not initialized",
            type="internal_error",
            param="None",
            code=status.HTTP_500_INTERNAL_SERVER_ERROR,
        )
    startTime = startTime or datetime.now() - timedelta(days=30)
    endTime = endTime or datetime.now()

    alerting_threshold = (
        proxy_logging_obj.slack_alerting_instance.alerting_threshold or 300
    )
    alerting_threshold = int(alerting_threshold)

    sql_query = """
SELECT
    api_base,
    COUNT(*) AS total_count,
    SUM(CASE
        WHEN ("endTime" - "startTime") >= (INTERVAL '1 SECOND' * CAST($1 AS INTEGER)) THEN 1
        ELSE 0
    END) AS slow_count
FROM
    "LiteLLM_SpendLogs"
WHERE
    "model" = $2
    AND "cache_hit" != 'True'
    AND "startTime" >= $3::timestamp
    AND "startTime" <= $4::timestamp
GROUP BY
    api_base
ORDER BY
    slow_count DESC;
    """

    db_response = await prisma_client.db.query_raw(
        sql_query, alerting_threshold, _selected_model_group, startTime, endTime
    )

    if db_response is not None:
        for row in db_response:
            _api_base = row.get("api_base") or ""
            if "/openai/" in _api_base:
                _api_base = _api_base.split("/openai/")[0]
            row["api_base"] = _api_base
    return db_response


@router.get(
    "/model/metrics/exceptions",
    description="View number of failed requests per model on config.yaml",
    tags=["model management"],
    include_in_schema=False,
    dependencies=[Depends(user_api_key_auth)],
)
async def model_metrics_exceptions(
    user_api_key_dict: UserAPIKeyAuth = Depends(user_api_key_auth),
    _selected_model_group: Optional[str] = None,
    startTime: Optional[datetime] = None,
    endTime: Optional[datetime] = None,
):
    global prisma_client, llm_router
    if prisma_client is None:
        raise ProxyException(
            message="Prisma Client is not initialized",
            type="internal_error",
            param="None",
            code=status.HTTP_500_INTERNAL_SERVER_ERROR,
        )

    startTime = startTime or datetime.now() - timedelta(days=30)
    endTime = endTime or datetime.now()

    """
    """
    sql_query = """
        WITH cte AS (
            SELECT 
                CASE WHEN api_base = '' THEN litellm_model_name ELSE CONCAT(litellm_model_name, '-', api_base) END AS combined_model_api_base,
                exception_type,
                COUNT(*) AS num_exceptions
            FROM "LiteLLM_ErrorLogs"
            WHERE "startTime" >= $1::timestamp AND "endTime" <= $2::timestamp AND model_group = $3
            GROUP BY combined_model_api_base, exception_type
        )
        SELECT 
            combined_model_api_base,
            COUNT(*) AS total_exceptions,
            json_object_agg(exception_type, num_exceptions) AS exception_counts
        FROM cte
        GROUP BY combined_model_api_base
        ORDER BY total_exceptions DESC
        LIMIT 200;
    """
    db_response = await prisma_client.db.query_raw(
        sql_query, startTime, endTime, _selected_model_group
    )
    response: List[dict] = []
    exception_types = set()

    """
    Return Data
    {
        "combined_model_api_base": "gpt-3.5-turbo-https://api.openai.com/v1/,
        "total_exceptions": 5,
        "BadRequestException": 5,
        "TimeoutException": 2
    }
    """

    if db_response is not None:
        # loop through all models
        for model_data in db_response:
            model = model_data.get("combined_model_api_base", "")
            total_exceptions = model_data.get("total_exceptions", 0)
            exception_counts = model_data.get("exception_counts", {})
            curr_row = {
                "model": model,
                "total_exceptions": total_exceptions,
            }
            curr_row.update(exception_counts)
            response.append(curr_row)
            for k, v in exception_counts.items():
                exception_types.add(k)

    return {"data": response, "exception_types": list(exception_types)}


@router.get(
    "/model/info",
    description="Provides more info about each model in /models, including config.yaml descriptions (except api key and api base)",
    tags=["model management"],
    dependencies=[Depends(user_api_key_auth)],
)
@router.get(
    "/v1/model/info",
    description="Provides more info about each model in /models, including config.yaml descriptions (except api key and api base)",
    tags=["model management"],
    dependencies=[Depends(user_api_key_auth)],
)
async def model_info_v1(
    user_api_key_dict: UserAPIKeyAuth = Depends(user_api_key_auth),
):
    global llm_model_list, general_settings, user_config_file_path, proxy_config

    if llm_model_list is None:
        raise HTTPException(
            status_code=500, detail={"error": "LLM Model List not loaded in"}
        )

    if len(user_api_key_dict.models) > 0:
        model_names = user_api_key_dict.models
        _relevant_models = [m for m in llm_model_list if m["model_name"] in model_names]
        all_models = copy.deepcopy(_relevant_models)
    else:
        all_models = copy.deepcopy(llm_model_list)
    for model in all_models:
        # provided model_info in config.yaml
        model_info = model.get("model_info", {})

        # read litellm model_prices_and_context_window.json to get the following:
        # input_cost_per_token, output_cost_per_token, max_tokens
        litellm_model_info = get_litellm_model_info(model=model)

        # 2nd pass on the model, try seeing if we can find model in litellm model_cost map
        if litellm_model_info == {}:
            # use litellm_param model_name to get model_info
            litellm_params = model.get("litellm_params", {})
            litellm_model = litellm_params.get("model", None)
            try:
                litellm_model_info = litellm.get_model_info(model=litellm_model)
            except:
                litellm_model_info = {}
        # 3rd pass on the model, try seeing if we can find model but without the "/" in model cost map
        if litellm_model_info == {}:
            # use litellm_param model_name to get model_info
            litellm_params = model.get("litellm_params", {})
            litellm_model = litellm_params.get("model", None)
            split_model = litellm_model.split("/")
            if len(split_model) > 0:
                litellm_model = split_model[-1]
            try:
                litellm_model_info = litellm.get_model_info(model=litellm_model)
            except:
                litellm_model_info = {}
        for k, v in litellm_model_info.items():
            if k not in model_info:
                model_info[k] = v
        model["model_info"] = model_info
        # don't return the api key
        model["litellm_params"].pop("api_key", None)

    verbose_proxy_logger.debug("all_models: %s", all_models)
    return {"data": all_models}


#### [BETA] - This is a beta endpoint, format might change based on user feedback. - https://github.com/BerriAI/litellm/issues/964
@router.post(
    "/model/delete",
    description="Allows deleting models in the model list in the config.yaml",
    tags=["model management"],
    dependencies=[Depends(user_api_key_auth)],
)
async def delete_model(model_info: ModelInfoDelete):
    global llm_router, llm_model_list, general_settings, user_config_file_path, proxy_config
    try:
        """
        [BETA] - This is a beta endpoint, format might change based on user feedback. - https://github.com/BerriAI/litellm/issues/964

        - Check if id in db
        - Delete
        """

        global prisma_client

        if prisma_client is None:
            raise HTTPException(
                status_code=500,
                detail={
                    "error": "No DB Connected. Here's how to do it - https://docs.litellm.ai/docs/proxy/virtual_keys"
                },
            )

        # update DB
        if store_model_in_db == True:
            """
            - store model_list in db
            - store keys separately
            """
            # encrypt litellm params #
            result = await prisma_client.db.litellm_proxymodeltable.delete(
                where={"model_id": model_info.id}
            )

            if result is None:
                raise HTTPException(
                    status_code=400,
                    detail={"error": f"Model with id={model_info.id} not found in db"},
                )

            ## DELETE FROM ROUTER ##
            if llm_router is not None:
                llm_router.delete_deployment(id=model_info.id)

            return {"message": f"Model: {result.model_id} deleted successfully"}
        else:
            raise HTTPException(
                status_code=500,
                detail={
                    "error": "Set `'STORE_MODEL_IN_DB='True'` in your env to enable this feature."
                },
            )

    except Exception as e:
        if isinstance(e, HTTPException):
            raise ProxyException(
                message=getattr(e, "detail", f"Authentication Error({str(e)})"),
                type="auth_error",
                param=getattr(e, "param", "None"),
                code=getattr(e, "status_code", status.HTTP_400_BAD_REQUEST),
            )
        elif isinstance(e, ProxyException):
            raise e
        raise ProxyException(
            message="Authentication Error, " + str(e),
            type="auth_error",
            param=getattr(e, "param", "None"),
            code=status.HTTP_400_BAD_REQUEST,
        )


#### EXPERIMENTAL QUEUING ####
async def _litellm_chat_completions_worker(data, user_api_key_dict):
    """
    worker to make litellm completions calls
    """
    while True:
        try:
            ### CALL HOOKS ### - modify incoming data before calling the model
            data = await proxy_logging_obj.pre_call_hook(
                user_api_key_dict=user_api_key_dict, data=data, call_type="completion"
            )

            verbose_proxy_logger.debug("_litellm_chat_completions_worker started")
            ### ROUTE THE REQUEST ###
            router_model_names = (
                [m["model_name"] for m in llm_model_list]
                if llm_model_list is not None
                else []
            )
            if (
                llm_router is not None and data["model"] in router_model_names
            ):  # model in router model list
                response = await llm_router.acompletion(**data)
            elif (
                llm_router is not None and data["model"] in llm_router.deployment_names
            ):  # model in router deployments, calling a specific deployment on the router
                response = await llm_router.acompletion(
                    **data, specific_deployment=True
                )
            elif (
                llm_router is not None
                and llm_router.model_group_alias is not None
                and data["model"] in llm_router.model_group_alias
            ):  # model set in model_group_alias
                response = await llm_router.acompletion(**data)
            else:  # router is not set
                response = await litellm.acompletion(**data)

            verbose_proxy_logger.debug("final response: {response}")
            return response
        except HTTPException as e:
            verbose_proxy_logger.debug(
                f"EXCEPTION RAISED IN _litellm_chat_completions_worker - {e.status_code}; {e.detail}"
            )
            if (
                e.status_code == 429
                and "Max parallel request limit reached" in e.detail
            ):
                verbose_proxy_logger.debug("Max parallel request limit reached!")
                timeout = litellm._calculate_retry_after(
                    remaining_retries=3, max_retries=3, min_timeout=1
                )
                await asyncio.sleep(timeout)
            else:
                raise e


@router.post(
    "/queue/chat/completions",
    tags=["experimental"],
    dependencies=[Depends(user_api_key_auth)],
)
async def async_queue_request(
    request: Request,
    model: Optional[str] = None,
    user_api_key_dict: UserAPIKeyAuth = Depends(user_api_key_auth),
):
    global general_settings, user_debug, proxy_logging_obj
    """
    v2 attempt at a background worker to handle queuing.

    Just supports /chat/completion calls currently.

    Now using a FastAPI background task + /chat/completions compatible endpoint
    """
    data = {}
    try:
        data = await request.json()  # type: ignore

        # Include original request and headers in the data
        data["proxy_server_request"] = {
            "url": str(request.url),
            "method": request.method,
            "headers": dict(request.headers),
            "body": copy.copy(data),  # use copy instead of deepcopy
        }

        verbose_proxy_logger.debug("receiving data: %s", data)
        data["model"] = (
            general_settings.get("completion_model", None)  # server default
            or user_model  # model name passed via cli args
            or model  # for azure deployments
            or data["model"]  # default passed in http request
        )

        # users can pass in 'user' param to /chat/completions. Don't override it
        if data.get("user", None) is None and user_api_key_dict.user_id is not None:
            # if users are using user_api_key_auth, set `user` in `data`
            data["user"] = user_api_key_dict.user_id

        if "metadata" not in data:
            data["metadata"] = {}
        data["metadata"]["user_api_key"] = user_api_key_dict.api_key
        data["metadata"]["user_api_key_metadata"] = user_api_key_dict.metadata
        _headers = dict(request.headers)
        _headers.pop(
            "authorization", None
        )  # do not store the original `sk-..` api key in the db
        data["metadata"]["headers"] = _headers
        data["metadata"]["user_api_key_alias"] = getattr(
            user_api_key_dict, "key_alias", None
        )
        data["metadata"]["user_api_key_user_id"] = user_api_key_dict.user_id
        data["metadata"]["user_api_key_team_id"] = getattr(
            user_api_key_dict, "team_id", None
        )
        data["metadata"]["endpoint"] = str(request.url)

        global user_temperature, user_request_timeout, user_max_tokens, user_api_base
        # override with user settings, these are params passed via cli
        if user_temperature:
            data["temperature"] = user_temperature
        if user_request_timeout:
            data["request_timeout"] = user_request_timeout
        if user_max_tokens:
            data["max_tokens"] = user_max_tokens
        if user_api_base:
            data["api_base"] = user_api_base

        response = await asyncio.wait_for(
            _litellm_chat_completions_worker(
                data=data, user_api_key_dict=user_api_key_dict
            ),
            timeout=litellm.request_timeout,
        )

        if (
            "stream" in data and data["stream"] == True
        ):  # use generate_responses to stream responses
            return StreamingResponse(
                async_data_generator(
                    user_api_key_dict=user_api_key_dict,
                    response=response,
                    request_data=data,
                ),
                media_type="text/event-stream",
            )

        return response
    except Exception as e:
        await proxy_logging_obj.post_call_failure_hook(
            user_api_key_dict=user_api_key_dict, original_exception=e, request_data=data
        )
        if isinstance(e, HTTPException):
            raise ProxyException(
                message=getattr(e, "detail", f"Authentication Error({str(e)})"),
                type="auth_error",
                param=getattr(e, "param", "None"),
                code=getattr(e, "status_code", status.HTTP_400_BAD_REQUEST),
            )
        elif isinstance(e, ProxyException):
            raise e
        raise ProxyException(
            message="Authentication Error, " + str(e),
            type="auth_error",
            param=getattr(e, "param", "None"),
            code=status.HTTP_400_BAD_REQUEST,
        )


@router.get(
    "/ollama_logs", dependencies=[Depends(user_api_key_auth)], tags=["experimental"]
)
async def retrieve_server_log(request: Request):
    filepath = os.path.expanduser("~/.ollama/logs/server.log")
    return FileResponse(filepath)


#### LOGIN ENDPOINTS ####


@app.get("/sso/key/generate", tags=["experimental"])
async def google_login(request: Request):
    """
    Create Proxy API Keys using Google Workspace SSO. Requires setting PROXY_BASE_URL in .env
    PROXY_BASE_URL should be the your deployed proxy endpoint, e.g. PROXY_BASE_URL="https://litellm-production-7002.up.railway.app/"
    Example:
    """
    microsoft_client_id = os.getenv("MICROSOFT_CLIENT_ID", None)
    google_client_id = os.getenv("GOOGLE_CLIENT_ID", None)
    generic_client_id = os.getenv("GENERIC_CLIENT_ID", None)
    # get url from request
    redirect_url = os.getenv("PROXY_BASE_URL", str(request.base_url))
    ui_username = os.getenv("UI_USERNAME")
    if redirect_url.endswith("/"):
        redirect_url += "sso/callback"
    else:
        redirect_url += "/sso/callback"
    # Google SSO Auth
    if google_client_id is not None:
        from fastapi_sso.sso.google import GoogleSSO

        google_client_secret = os.getenv("GOOGLE_CLIENT_SECRET", None)
        if google_client_secret is None:
            raise ProxyException(
                message="GOOGLE_CLIENT_SECRET not set. Set it in .env file",
                type="auth_error",
                param="GOOGLE_CLIENT_SECRET",
                code=status.HTTP_500_INTERNAL_SERVER_ERROR,
            )
        google_sso = GoogleSSO(
            client_id=google_client_id,
            client_secret=google_client_secret,
            redirect_uri=redirect_url,
        )
        verbose_proxy_logger.info(
            f"In /google-login/key/generate, \nGOOGLE_REDIRECT_URI: {redirect_url}\nGOOGLE_CLIENT_ID: {google_client_id}"
        )
        with google_sso:
            return await google_sso.get_login_redirect()
    # Microsoft SSO Auth
    elif microsoft_client_id is not None:
        from fastapi_sso.sso.microsoft import MicrosoftSSO

        microsoft_client_secret = os.getenv("MICROSOFT_CLIENT_SECRET", None)
        microsoft_tenant = os.getenv("MICROSOFT_TENANT", None)
        if microsoft_client_secret is None:
            raise ProxyException(
                message="MICROSOFT_CLIENT_SECRET not set. Set it in .env file",
                type="auth_error",
                param="MICROSOFT_CLIENT_SECRET",
                code=status.HTTP_500_INTERNAL_SERVER_ERROR,
            )
        microsoft_sso = MicrosoftSSO(
            client_id=microsoft_client_id,
            client_secret=microsoft_client_secret,
            tenant=microsoft_tenant,
            redirect_uri=redirect_url,
            allow_insecure_http=True,
        )
        with microsoft_sso:
            return await microsoft_sso.get_login_redirect()
    elif generic_client_id is not None:
        from fastapi_sso.sso.generic import create_provider, DiscoveryDocument

        generic_client_secret = os.getenv("GENERIC_CLIENT_SECRET", None)
        generic_scope = os.getenv("GENERIC_SCOPE", "openid email profile").split(" ")
        generic_authorization_endpoint = os.getenv(
            "GENERIC_AUTHORIZATION_ENDPOINT", None
        )
        generic_token_endpoint = os.getenv("GENERIC_TOKEN_ENDPOINT", None)
        generic_userinfo_endpoint = os.getenv("GENERIC_USERINFO_ENDPOINT", None)
        if generic_client_secret is None:
            raise ProxyException(
                message="GENERIC_CLIENT_SECRET not set. Set it in .env file",
                type="auth_error",
                param="GENERIC_CLIENT_SECRET",
                code=status.HTTP_500_INTERNAL_SERVER_ERROR,
            )
        if generic_authorization_endpoint is None:
            raise ProxyException(
                message="GENERIC_AUTHORIZATION_ENDPOINT not set. Set it in .env file",
                type="auth_error",
                param="GENERIC_AUTHORIZATION_ENDPOINT",
                code=status.HTTP_500_INTERNAL_SERVER_ERROR,
            )
        if generic_token_endpoint is None:
            raise ProxyException(
                message="GENERIC_TOKEN_ENDPOINT not set. Set it in .env file",
                type="auth_error",
                param="GENERIC_TOKEN_ENDPOINT",
                code=status.HTTP_500_INTERNAL_SERVER_ERROR,
            )
        if generic_userinfo_endpoint is None:
            raise ProxyException(
                message="GENERIC_USERINFO_ENDPOINT not set. Set it in .env file",
                type="auth_error",
                param="GENERIC_USERINFO_ENDPOINT",
                code=status.HTTP_500_INTERNAL_SERVER_ERROR,
            )
        verbose_proxy_logger.debug(
            f"authorization_endpoint: {generic_authorization_endpoint}\ntoken_endpoint: {generic_token_endpoint}\nuserinfo_endpoint: {generic_userinfo_endpoint}"
        )
        verbose_proxy_logger.debug(
            f"GENERIC_REDIRECT_URI: {redirect_url}\nGENERIC_CLIENT_ID: {generic_client_id}\n"
        )
        discovery = DiscoveryDocument(
            authorization_endpoint=generic_authorization_endpoint,
            token_endpoint=generic_token_endpoint,
            userinfo_endpoint=generic_userinfo_endpoint,
        )
        SSOProvider = create_provider(name="oidc", discovery_document=discovery)
        generic_sso = SSOProvider(
            client_id=generic_client_id,
            client_secret=generic_client_secret,
            redirect_uri=redirect_url,
            allow_insecure_http=True,
            scope=generic_scope,
        )
        with generic_sso:
            # TODO: state should be a random string and added to the user session with cookie
            # or a cryptographicly signed state that we can verify stateless
            # For simplification we are using a static state, this is not perfect but some
            # SSO providers do not allow stateless verification
            redirect_params = {}
            state = os.getenv("GENERIC_CLIENT_STATE", None)
            if state:
                redirect_params["state"] = state
            return await generic_sso.get_login_redirect(**redirect_params)  # type: ignore
    elif ui_username is not None:
        # No Google, Microsoft SSO
        # Use UI Credentials set in .env
        from fastapi.responses import HTMLResponse

        return HTMLResponse(content=html_form, status_code=200)
    else:
        from fastapi.responses import HTMLResponse

        return HTMLResponse(content=html_form, status_code=200)


@app.get("/fallback/login", tags=["experimental"], include_in_schema=False)
async def fallback_login(request: Request):
    """
    Create Proxy API Keys using Google Workspace SSO. Requires setting PROXY_BASE_URL in .env
    PROXY_BASE_URL should be the your deployed proxy endpoint, e.g. PROXY_BASE_URL="https://litellm-production-7002.up.railway.app/"
    Example:
    """
    # get url from request
    redirect_url = os.getenv("PROXY_BASE_URL", str(request.base_url))
    ui_username = os.getenv("UI_USERNAME")
    if redirect_url.endswith("/"):
        redirect_url += "sso/callback"
    else:
        redirect_url += "/sso/callback"

    if ui_username is not None:
        # No Google, Microsoft SSO
        # Use UI Credentials set in .env
        from fastapi.responses import HTMLResponse

        return HTMLResponse(content=html_form, status_code=200)
    else:
        from fastapi.responses import HTMLResponse

        return HTMLResponse(content=html_form, status_code=200)


@router.post(
    "/login", include_in_schema=False
)  # hidden since this is a helper for UI sso login
async def login(request: Request):
    try:
        import multipart
    except ImportError:
        subprocess.run(["pip", "install", "python-multipart"])
    global master_key
    if master_key is None:
        raise ProxyException(
            message="Master Key not set for Proxy. Please set Master Key to use Admin UI. Set `LITELLM_MASTER_KEY` in .env or set general_settings:master_key in config.yaml.  https://docs.litellm.ai/docs/proxy/virtual_keys. If set, use `--detailed_debug` to debug issue.",
            type="auth_error",
            param="master_key",
            code=status.HTTP_500_INTERNAL_SERVER_ERROR,
        )
    form = await request.form()
    username = str(form.get("username"))
    password = str(form.get("password"))
    ui_username = os.getenv("UI_USERNAME", "admin")
    ui_password = os.getenv("UI_PASSWORD", None)
    if ui_password is None:
        ui_password = str(master_key) if master_key is not None else None
    if ui_password is None:
        raise ProxyException(
            message="set Proxy master key to use UI. https://docs.litellm.ai/docs/proxy/virtual_keys. If set, use `--detailed_debug` to debug issue.",
            type="auth_error",
            param="UI_PASSWORD",
            code=status.HTTP_500_INTERNAL_SERVER_ERROR,
        )
    if secrets.compare_digest(username, ui_username) and secrets.compare_digest(
        password, ui_password
    ):
        user_role = "app_owner"
        user_id = username
        key_user_id = user_id
        if (
            os.getenv("PROXY_ADMIN_ID", None) is not None
            and os.environ["PROXY_ADMIN_ID"] == user_id
        ) or user_id == "admin":
            # checks if user is admin
            user_role = "app_admin"
            key_user_id = os.getenv("PROXY_ADMIN_ID", "default_user_id")

        # Admin is Authe'd in - generate key for the UI to access Proxy

        # ensure this user is set as the proxy admin, in this route there is no sso, we can assume this user is only the admin
        await user_update(
            data=UpdateUserRequest(
                user_id=key_user_id,
                user_role="proxy_admin",
            )
        )
        if os.getenv("DATABASE_URL") is not None:
            response = await generate_key_helper_fn(
                **{"user_role": "proxy_admin", "duration": "2hr", "key_max_budget": 5, "models": [], "aliases": {}, "config": {}, "spend": 0, "user_id": key_user_id, "team_id": "litellm-dashboard"}  # type: ignore
            )
        else:
            raise ProxyException(
                message="No Database connected. Set DATABASE_URL in .env. If set, use `--detailed_debug` to debug issue.",
                type="auth_error",
                param="DATABASE_URL",
                code=status.HTTP_500_INTERNAL_SERVER_ERROR,
            )
        key = response["token"]  # type: ignore
        litellm_dashboard_ui = os.getenv("PROXY_BASE_URL", "")
        if litellm_dashboard_ui.endswith("/"):
            litellm_dashboard_ui += "ui/"
        else:
            litellm_dashboard_ui += "/ui/"
        import jwt

        jwt_token = jwt.encode(
            {
                "user_id": user_id,
                "key": key,
                "user_email": user_id,
                "user_role": "app_admin",  # this is the path without sso - we can assume only admins will use this
                "login_method": "username_password",
            },
            "secret",
            algorithm="HS256",
        )
        litellm_dashboard_ui += "?userID=" + user_id + "&token=" + jwt_token
        return RedirectResponse(url=litellm_dashboard_ui, status_code=303)
    else:
        raise ProxyException(
            message=f"Invalid credentials used to access UI. Passed in username: {username}, passed in password: {password}.\nCheck 'UI_USERNAME', 'UI_PASSWORD' in .env file",
            type="auth_error",
            param="invalid_credentials",
            code=status.HTTP_401_UNAUTHORIZED,
        )


@app.get("/get_image", include_in_schema=False)
def get_image():
    """Get logo to show on admin UI"""
    from fastapi.responses import FileResponse

    # get current_dir
    current_dir = os.path.dirname(os.path.abspath(__file__))
    default_logo = os.path.join(current_dir, "logo.jpg")

    logo_path = os.getenv("UI_LOGO_PATH", default_logo)
    verbose_proxy_logger.debug("Reading logo from path: %s", logo_path)

    # Check if the logo path is an HTTP/HTTPS URL
    if logo_path.startswith(("http://", "https://")):
        # Download the image and cache it
        response = requests.get(logo_path)
        if response.status_code == 200:
            # Save the image to a local file
            cache_path = os.path.join(current_dir, "cached_logo.jpg")
            with open(cache_path, "wb") as f:
                f.write(response.content)

            # Return the cached image as a FileResponse
            return FileResponse(cache_path, media_type="image/jpeg")
        else:
            # Handle the case when the image cannot be downloaded
            return FileResponse(default_logo, media_type="image/jpeg")
    else:
        # Return the local image file if the logo path is not an HTTP/HTTPS URL
        return FileResponse(logo_path, media_type="image/jpeg")


@app.get("/sso/callback", tags=["experimental"])
async def auth_callback(request: Request):
    """Verify login"""
    global general_settings, ui_access_mode
    microsoft_client_id = os.getenv("MICROSOFT_CLIENT_ID", None)
    google_client_id = os.getenv("GOOGLE_CLIENT_ID", None)
    generic_client_id = os.getenv("GENERIC_CLIENT_ID", None)
    # get url from request
    redirect_url = os.getenv("PROXY_BASE_URL", str(request.base_url))
    if redirect_url.endswith("/"):
        redirect_url += "sso/callback"
    else:
        redirect_url += "/sso/callback"
    if google_client_id is not None:
        from fastapi_sso.sso.google import GoogleSSO

        google_client_secret = os.getenv("GOOGLE_CLIENT_SECRET", None)
        if google_client_secret is None:
            raise ProxyException(
                message="GOOGLE_CLIENT_SECRET not set. Set it in .env file",
                type="auth_error",
                param="GOOGLE_CLIENT_SECRET",
                code=status.HTTP_500_INTERNAL_SERVER_ERROR,
            )
        google_sso = GoogleSSO(
            client_id=google_client_id,
            redirect_uri=redirect_url,
            client_secret=google_client_secret,
        )
        result = await google_sso.verify_and_process(request)
    elif microsoft_client_id is not None:
        from fastapi_sso.sso.microsoft import MicrosoftSSO

        microsoft_client_secret = os.getenv("MICROSOFT_CLIENT_SECRET", None)
        microsoft_tenant = os.getenv("MICROSOFT_TENANT", None)
        if microsoft_client_secret is None:
            raise ProxyException(
                message="MICROSOFT_CLIENT_SECRET not set. Set it in .env file",
                type="auth_error",
                param="MICROSOFT_CLIENT_SECRET",
                code=status.HTTP_500_INTERNAL_SERVER_ERROR,
            )
        if microsoft_tenant is None:
            raise ProxyException(
                message="MICROSOFT_TENANT not set. Set it in .env file",
                type="auth_error",
                param="MICROSOFT_TENANT",
                code=status.HTTP_500_INTERNAL_SERVER_ERROR,
            )
        microsoft_sso = MicrosoftSSO(
            client_id=microsoft_client_id,
            client_secret=microsoft_client_secret,
            tenant=microsoft_tenant,
            redirect_uri=redirect_url,
            allow_insecure_http=True,
        )
        result = await microsoft_sso.verify_and_process(request)
    elif generic_client_id is not None:
        # make generic sso provider
        from fastapi_sso.sso.generic import create_provider, DiscoveryDocument, OpenID

        generic_client_secret = os.getenv("GENERIC_CLIENT_SECRET", None)
        generic_scope = os.getenv("GENERIC_SCOPE", "openid email profile").split(" ")
        generic_authorization_endpoint = os.getenv(
            "GENERIC_AUTHORIZATION_ENDPOINT", None
        )
        generic_token_endpoint = os.getenv("GENERIC_TOKEN_ENDPOINT", None)
        generic_userinfo_endpoint = os.getenv("GENERIC_USERINFO_ENDPOINT", None)
        generic_include_client_id = (
            os.getenv("GENERIC_INCLUDE_CLIENT_ID", "false").lower() == "true"
        )
        if generic_client_secret is None:
            raise ProxyException(
                message="GENERIC_CLIENT_SECRET not set. Set it in .env file",
                type="auth_error",
                param="GENERIC_CLIENT_SECRET",
                code=status.HTTP_500_INTERNAL_SERVER_ERROR,
            )
        if generic_authorization_endpoint is None:
            raise ProxyException(
                message="GENERIC_AUTHORIZATION_ENDPOINT not set. Set it in .env file",
                type="auth_error",
                param="GENERIC_AUTHORIZATION_ENDPOINT",
                code=status.HTTP_500_INTERNAL_SERVER_ERROR,
            )
        if generic_token_endpoint is None:
            raise ProxyException(
                message="GENERIC_TOKEN_ENDPOINT not set. Set it in .env file",
                type="auth_error",
                param="GENERIC_TOKEN_ENDPOINT",
                code=status.HTTP_500_INTERNAL_SERVER_ERROR,
            )
        if generic_userinfo_endpoint is None:
            raise ProxyException(
                message="GENERIC_USERINFO_ENDPOINT not set. Set it in .env file",
                type="auth_error",
                param="GENERIC_USERINFO_ENDPOINT",
                code=status.HTTP_500_INTERNAL_SERVER_ERROR,
            )
        verbose_proxy_logger.debug(
            f"authorization_endpoint: {generic_authorization_endpoint}\ntoken_endpoint: {generic_token_endpoint}\nuserinfo_endpoint: {generic_userinfo_endpoint}"
        )
        verbose_proxy_logger.debug(
            f"GENERIC_REDIRECT_URI: {redirect_url}\nGENERIC_CLIENT_ID: {generic_client_id}\n"
        )

        generic_user_id_attribute_name = os.getenv(
            "GENERIC_USER_ID_ATTRIBUTE", "preferred_username"
        )
        generic_user_display_name_attribute_name = os.getenv(
            "GENERIC_USER_DISPLAY_NAME_ATTRIBUTE", "sub"
        )
        generic_user_email_attribute_name = os.getenv(
            "GENERIC_USER_EMAIL_ATTRIBUTE", "email"
        )
        generic_user_role_attribute_name = os.getenv(
            "GENERIC_USER_ROLE_ATTRIBUTE", "role"
        )
        generic_user_first_name_attribute_name = os.getenv(
            "GENERIC_USER_FIRST_NAME_ATTRIBUTE", "first_name"
        )
        generic_user_last_name_attribute_name = os.getenv(
            "GENERIC_USER_LAST_NAME_ATTRIBUTE", "last_name"
        )

        verbose_proxy_logger.debug(
            f" generic_user_id_attribute_name: {generic_user_id_attribute_name}\n generic_user_email_attribute_name: {generic_user_email_attribute_name}\n generic_user_role_attribute_name: {generic_user_role_attribute_name}"
        )

        discovery = DiscoveryDocument(
            authorization_endpoint=generic_authorization_endpoint,
            token_endpoint=generic_token_endpoint,
            userinfo_endpoint=generic_userinfo_endpoint,
        )

        def response_convertor(response, client):
            return OpenID(
                id=response.get(generic_user_id_attribute_name),
                display_name=response.get(generic_user_display_name_attribute_name),
                email=response.get(generic_user_email_attribute_name),
                first_name=response.get(generic_user_first_name_attribute_name),
                last_name=response.get(generic_user_last_name_attribute_name),
            )

        SSOProvider = create_provider(
            name="oidc",
            discovery_document=discovery,
            response_convertor=response_convertor,
        )
        generic_sso = SSOProvider(
            client_id=generic_client_id,
            client_secret=generic_client_secret,
            redirect_uri=redirect_url,
            allow_insecure_http=True,
            scope=generic_scope,
        )
        verbose_proxy_logger.debug("calling generic_sso.verify_and_process")
        result = await generic_sso.verify_and_process(
            request, params={"include_client_id": generic_include_client_id}
        )
        verbose_proxy_logger.debug("generic result: %s", result)

    # User is Authe'd in - generate key for the UI to access Proxy
    user_email = getattr(result, "email", None)
    user_id = getattr(result, "id", None)

    # generic client id
    if generic_client_id is not None:
        user_id = getattr(result, "id", None)
        user_email = getattr(result, "email", None)
        user_role = getattr(result, generic_user_role_attribute_name, None)

    if user_id is None:
        user_id = getattr(result, "first_name", "") + getattr(result, "last_name", "")

    user_info = None
    user_id_models: List = []

    # User might not be already created on first generation of key
    # But if it is, we want their models preferences
    default_ui_key_values = {
        "duration": "2hr",
        "key_max_budget": 0.01,
        "aliases": {},
        "config": {},
        "spend": 0,
        "team_id": "litellm-dashboard",
    }
    user_defined_values = {
        "models": user_id_models,
        "user_id": user_id,
        "user_email": user_email,
    }
    _user_id_from_sso = user_id
    try:
        user_role = None
        if prisma_client is not None:
            user_info = await prisma_client.get_data(user_id=user_id, table_name="user")
            verbose_proxy_logger.debug(
                f"user_info: {user_info}; litellm.default_user_params: {litellm.default_user_params}"
            )
            if user_info is not None:
                user_defined_values = {
                    "models": getattr(user_info, "models", []),
                    "user_id": getattr(user_info, "user_id", user_id),
                    "user_email": getattr(user_info, "user_id", user_email),
                    "user_role": getattr(user_info, "user_role", None),
                }
                user_role = getattr(user_info, "user_role", None)

            ## check if user-email in db ##
            user_info = await prisma_client.db.litellm_usertable.find_first(
                where={"user_email": user_email}
            )
            if user_info is not None:
                user_defined_values = {
                    "models": getattr(user_info, "models", user_id_models),
                    "user_id": user_id,
                    "user_email": getattr(user_info, "user_id", user_email),
                    "user_role": getattr(user_info, "user_role", None),
                }
                user_role = getattr(user_info, "user_role", None)

                # update id
                await prisma_client.db.litellm_usertable.update_many(
                    where={"user_email": user_email}, data={"user_id": user_id}  # type: ignore
                )
            elif litellm.default_user_params is not None and isinstance(
                litellm.default_user_params, dict
            ):
                user_defined_values = {
                    "models": litellm.default_user_params.get("models", user_id_models),
                    "user_id": litellm.default_user_params.get("user_id", user_id),
                    "user_email": litellm.default_user_params.get(
                        "user_email", user_email
                    ),
                }
    except Exception as e:
        pass

    verbose_proxy_logger.info(
        f"user_defined_values for creating ui key: {user_defined_values}"
    )
    response = await generate_key_helper_fn(
        **default_ui_key_values, **user_defined_values  # type: ignore
    )
    key = response["token"]  # type: ignore
    user_id = response["user_id"]  # type: ignore

    # This should always be true
    # User_id on SSO == user_id in the LiteLLM_VerificationToken Table
    assert user_id == _user_id_from_sso
    litellm_dashboard_ui = "/ui/"
    user_role = user_role or "app_owner"
    if (
        os.getenv("PROXY_ADMIN_ID", None) is not None
        and os.environ["PROXY_ADMIN_ID"] == user_id
    ):
        # checks if user is admin
        user_role = "app_admin"

    verbose_proxy_logger.debug(
        f"user_role: {user_role}; ui_access_mode: {ui_access_mode}"
    )
    ## CHECK IF ROLE ALLOWED TO USE PROXY ##
    if ui_access_mode == "admin_only" and "admin" not in user_role:
        verbose_proxy_logger.debug("EXCEPTION RAISED")
        raise HTTPException(
            status_code=401,
            detail={
                "error": f"User not allowed to access proxy. User role={user_role}, proxy mode={ui_access_mode}"
            },
        )

    import jwt

    jwt_token = jwt.encode(
        {
            "user_id": user_id,
            "key": key,
            "user_email": user_email,
            "user_role": user_role,
            "login_method": "sso",
        },
        "secret",
        algorithm="HS256",
    )
    litellm_dashboard_ui += "?userID=" + user_id + "&token=" + jwt_token
    return RedirectResponse(url=litellm_dashboard_ui)


#### BASIC ENDPOINTS ####
@router.post(
    "/config/update",
    tags=["config.yaml"],
    dependencies=[Depends(user_api_key_auth)],
)
async def update_config(config_info: ConfigYAML):
    """
    For Admin UI - allows admin to update config via UI

    Currently supports modifying General Settings + LiteLLM settings
    """
    global llm_router, llm_model_list, general_settings, proxy_config, proxy_logging_obj, master_key, prisma_client
    try:
        import base64

        """
        - Update the ConfigTable DB
        - Run 'add_deployment'
        """
        if prisma_client is None:
            raise Exception("No DB Connected")

        updated_settings = config_info.json(exclude_none=True)
        updated_settings = prisma_client.jsonify_object(updated_settings)
        for k, v in updated_settings.items():
            if k == "router_settings":
                await prisma_client.db.litellm_config.upsert(
                    where={"param_name": k},
                    data={
                        "create": {"param_name": k, "param_value": v},
                        "update": {"param_value": v},
                    },
                )

        ### OLD LOGIC [TODO] MOVE TO DB ###

        import base64

        # Load existing config
        config = await proxy_config.get_config()
        verbose_proxy_logger.debug("Loaded config: %s", config)

        # update the general settings
        if config_info.general_settings is not None:
            config.setdefault("general_settings", {})
            updated_general_settings = config_info.general_settings.dict(
                exclude_none=True
            )

            _existing_settings = config["general_settings"]
            for k, v in updated_general_settings.items():
                # overwrite existing settings with updated values
                if k == "alert_to_webhook_url":
                    # check if slack is already enabled. if not, enable it
                    if "alerting" not in _existing_settings:
                        _existing_settings["alerting"] = ["slack"]
                    elif isinstance(_existing_settings["alerting"], list):
                        if "slack" not in _existing_settings["alerting"]:
                            _existing_settings["alerting"] = ["slack"]
                _existing_settings[k] = v
            config["general_settings"] = _existing_settings

        if config_info.environment_variables is not None:
            config.setdefault("environment_variables", {})
            _updated_environment_variables = config_info.environment_variables

            # encrypt updated_environment_variables #
            for k, v in _updated_environment_variables.items():
                if isinstance(v, str):
                    encrypted_value = encrypt_value(value=v, master_key=master_key)  # type: ignore
                    _updated_environment_variables[k] = base64.b64encode(
                        encrypted_value
                    ).decode("utf-8")

            _existing_env_variables = config["environment_variables"]

            for k, v in _updated_environment_variables.items():
                # overwrite existing env variables with updated values
                _existing_env_variables[k] = _updated_environment_variables[k]

        # update the litellm settings
        if config_info.litellm_settings is not None:
            config.setdefault("litellm_settings", {})
            updated_litellm_settings = config_info.litellm_settings
            config["litellm_settings"] = {
                **updated_litellm_settings,
                **config["litellm_settings"],
            }

            # if litellm.success_callback in updated_litellm_settings and config["litellm_settings"]
            if (
                "success_callback" in updated_litellm_settings
                and "success_callback" in config["litellm_settings"]
            ):

                # check both success callback are lists
                if isinstance(
                    config["litellm_settings"]["success_callback"], list
                ) and isinstance(updated_litellm_settings["success_callback"], list):
                    combined_success_callback = (
                        config["litellm_settings"]["success_callback"]
                        + updated_litellm_settings["success_callback"]
                    )
                    combined_success_callback = list(set(combined_success_callback))
                    config["litellm_settings"][
                        "success_callback"
                    ] = combined_success_callback

        # Save the updated config
        await proxy_config.save_config(new_config=config)

        await proxy_config.add_deployment(
            prisma_client=prisma_client, proxy_logging_obj=proxy_logging_obj
        )

        return {"message": "Config updated successfully"}
    except Exception as e:
        traceback.print_exc()
        if isinstance(e, HTTPException):
            raise ProxyException(
                message=getattr(e, "detail", f"Authentication Error({str(e)})"),
                type="auth_error",
                param=getattr(e, "param", "None"),
                code=getattr(e, "status_code", status.HTTP_400_BAD_REQUEST),
            )
        elif isinstance(e, ProxyException):
            raise e
        raise ProxyException(
            message="Authentication Error, " + str(e),
            type="auth_error",
            param=getattr(e, "param", "None"),
            code=status.HTTP_400_BAD_REQUEST,
        )


@router.get(
    "/get/config/callbacks",
    tags=["config.yaml"],
    include_in_schema=False,
    dependencies=[Depends(user_api_key_auth)],
)
async def get_config():
    """
    For Admin UI - allows admin to view config via UI
    # return the callbacks and the env variables for the callback

    """
    global llm_router, llm_model_list, general_settings, proxy_config, proxy_logging_obj, master_key
    try:
        import base64

        config_data = await proxy_config.get_config()
        _litellm_settings = config_data.get("litellm_settings", {})
        _general_settings = config_data.get("general_settings", {})
        environment_variables = config_data.get("environment_variables", {})

        # check if "langfuse" in litellm_settings
        _success_callbacks = _litellm_settings.get("success_callback", [])
        _data_to_return = []
        """
        [
            {
                "name": "langfuse",
                "variables": {
                    "LANGFUSE_PUB_KEY": "value",
                    "LANGFUSE_SECRET_KEY": "value",
                    "LANGFUSE_HOST": "value"
                },
            }
        ]
        
        """
        for _callback in _success_callbacks:
            if _callback == "openmeter":
                env_vars = [
                    "OPENMETER_API_KEY",
                ]
                env_vars_dict = {}
                for _var in env_vars:
                    env_variable = environment_variables.get(_var, None)
                    if env_variable is None:
                        env_vars_dict[_var] = None
                    else:
                        # decode + decrypt the value
                        decoded_b64 = base64.b64decode(env_variable)
                        _decrypted_value = decrypt_value(
                            value=decoded_b64, master_key=master_key
                        )
                        env_vars_dict[_var] = _decrypted_value

                _data_to_return.append({"name": _callback, "variables": env_vars_dict})
            elif _callback == "langfuse":
                _langfuse_vars = [
                    "LANGFUSE_PUBLIC_KEY",
                    "LANGFUSE_SECRET_KEY",
                    "LANGFUSE_HOST",
                ]
                _langfuse_env_vars = {}
                for _var in _langfuse_vars:
                    env_variable = environment_variables.get(_var, None)
                    if env_variable is None:
                        _langfuse_env_vars[_var] = None
                    else:
                        # decode + decrypt the value
                        decoded_b64 = base64.b64decode(env_variable)
                        _decrypted_value = decrypt_value(
                            value=decoded_b64, master_key=master_key
                        )
                        _langfuse_env_vars[_var] = _decrypted_value

                _data_to_return.append(
                    {"name": _callback, "variables": _langfuse_env_vars}
                )

        # Check if slack alerting is on
        _alerting = _general_settings.get("alerting", [])
        alerting_data = []
        if "slack" in _alerting:
            _slack_vars = [
                "SLACK_WEBHOOK_URL",
            ]
            _slack_env_vars = {}
            for _var in _slack_vars:
                env_variable = environment_variables.get(_var, None)
                if env_variable is None:
                    _value = os.getenv("SLACK_WEBHOOK_URL", None)
                    _slack_env_vars[_var] = _value
                else:
                    # decode + decrypt the value
                    decoded_b64 = base64.b64decode(env_variable)
                    _decrypted_value = decrypt_value(
                        value=decoded_b64, master_key=master_key
                    )
                    _slack_env_vars[_var] = _decrypted_value

            _alerting_types = proxy_logging_obj.slack_alerting_instance.alert_types
            _all_alert_types = (
                proxy_logging_obj.slack_alerting_instance._all_possible_alert_types()
            )
            _alerts_to_webhook = (
                proxy_logging_obj.slack_alerting_instance.alert_to_webhook_url
            )
            alerting_data.append(
                {
                    "name": "slack",
                    "variables": _slack_env_vars,
                    "active_alerts": _alerting_types,
                    "alerts_to_webhook": _alerts_to_webhook,
                }
            )

        _router_settings = llm_router.get_settings()
        return {
            "status": "success",
            "callbacks": _data_to_return,
            "alerts": alerting_data,
            "router_settings": _router_settings,
        }
    except Exception as e:
        traceback.print_exc()
        if isinstance(e, HTTPException):
            raise ProxyException(
                message=getattr(e, "detail", f"Authentication Error({str(e)})"),
                type="auth_error",
                param=getattr(e, "param", "None"),
                code=getattr(e, "status_code", status.HTTP_400_BAD_REQUEST),
            )
        elif isinstance(e, ProxyException):
            raise e
        raise ProxyException(
            message="Authentication Error, " + str(e),
            type="auth_error",
            param=getattr(e, "param", "None"),
            code=status.HTTP_400_BAD_REQUEST,
        )


@router.get(
    "/config/yaml",
    tags=["config.yaml"],
    dependencies=[Depends(user_api_key_auth)],
)
async def config_yaml_endpoint(config_info: ConfigYAML):
    """
    This is a mock endpoint, to show what you can set in config.yaml details in the Swagger UI.

    Parameters:

    The config.yaml object has the following attributes:
    - **model_list**: *Optional[List[ModelParams]]* - A list of supported models on the server, along with model-specific configurations. ModelParams includes "model_name" (name of the model), "litellm_params" (litellm-specific parameters for the model), and "model_info" (additional info about the model such as id, mode, cost per token, etc).

    - **litellm_settings**: *Optional[dict]*: Settings for the litellm module. You can specify multiple properties like "drop_params", "set_verbose", "api_base", "cache".

    - **general_settings**: *Optional[ConfigGeneralSettings]*: General settings for the server like "completion_model" (default model for chat completion calls), "use_azure_key_vault" (option to load keys from azure key vault), "master_key" (key required for all calls to proxy), and others.

    Please, refer to each class's description for a better understanding of the specific attributes within them.

    Note: This is a mock endpoint primarily meant for demonstration purposes, and does not actually provide or change any configurations.
    """
    return {"hello": "world"}


@router.get(
    "/test",
    tags=["health"],
    dependencies=[Depends(user_api_key_auth)],
)
async def test_endpoint(request: Request):
    """
    [DEPRECATED] use `/health/liveliness` instead.

    A test endpoint that pings the proxy server to check if it's healthy.

    Parameters:
        request (Request): The incoming request.

    Returns:
        dict: A dictionary containing the route of the request URL.
    """
    # ping the proxy server to check if its healthy
    return {"route": request.url.path}


@router.get(
    "/health/services",
    tags=["health"],
    dependencies=[Depends(user_api_key_auth)],
    include_in_schema=False,
)
async def health_services_endpoint(
    user_api_key_dict: UserAPIKeyAuth = Depends(user_api_key_auth),
    service: Literal[
        "slack_budget_alerts", "langfuse", "slack", "openmeter"
    ] = fastapi.Query(description="Specify the service being hit."),
):
    """
    Hidden endpoint.

    Used by the UI to let user check if slack alerting is working as expected.
    """
    try:
        global general_settings, proxy_logging_obj

        if service is None:
            raise HTTPException(
                status_code=400, detail={"error": "Service must be specified."}
            )
        if service not in ["slack_budget_alerts", "langfuse", "slack", "openmeter"]:
            raise HTTPException(
                status_code=400,
                detail={
                    "error": f"Service must be in list. Service={service}. List={['slack_budget_alerts']}"
                },
            )

        if service == "openmeter":
            _ = await litellm.acompletion(
                model="openai/litellm-mock-response-model",
                messages=[{"role": "user", "content": "Hey, how's it going?"}],
                user="litellm:/health/services",
                mock_response="This is a mock response",
            )
            return {
                "status": "success",
                "message": "Mock LLM request made - check openmeter.",
            }

        if service == "langfuse":
            from litellm.integrations.langfuse import LangFuseLogger

            langfuse_logger = LangFuseLogger()
            langfuse_logger.Langfuse.auth_check()
            _ = litellm.completion(
                model="openai/litellm-mock-response-model",
                messages=[{"role": "user", "content": "Hey, how's it going?"}],
                user="litellm:/health/services",
                mock_response="This is a mock response",
            )
            return {
                "status": "success",
                "message": "Mock LLM request made - check langfuse.",
            }

        if service == "slack" or service == "slack_budget_alerts":
            if "slack" in general_settings.get("alerting", []):
                # test_message = f"""\n🚨 `ProjectedLimitExceededError` 💸\n\n`Key Alias:` litellm-ui-test-alert \n`Expected Day of Error`: 28th March \n`Current Spend`: $100.00 \n`Projected Spend at end of month`: $1000.00 \n`Soft Limit`: $700"""
                # check if user has opted into unique_alert_webhooks
                if (
                    proxy_logging_obj.slack_alerting_instance.alert_to_webhook_url
                    is not None
                ):
                    for (
                        alert_type
                    ) in proxy_logging_obj.slack_alerting_instance.alert_to_webhook_url:
                        """
                        "llm_exceptions",
                        "llm_too_slow",
                        "llm_requests_hanging",
                        "budget_alerts",
                        "db_exceptions",
                        """
                        # only test alert if it's in active alert types
                        if (
                            proxy_logging_obj.slack_alerting_instance.alert_types
                            is not None
                            and alert_type
                            not in proxy_logging_obj.slack_alerting_instance.alert_types
                        ):
                            continue
                        test_message = "default test message"
                        if alert_type == "llm_exceptions":
                            test_message = f"LLM Exception test alert"
                        elif alert_type == "llm_too_slow":
                            test_message = f"LLM Too Slow test alert"
                        elif alert_type == "llm_requests_hanging":
                            test_message = f"LLM Requests Hanging test alert"
                        elif alert_type == "budget_alerts":
                            test_message = f"Budget Alert test alert"
                        elif alert_type == "db_exceptions":
                            test_message = f"DB Exception test alert"

                        await proxy_logging_obj.alerting_handler(
                            message=test_message, level="Low", alert_type=alert_type
                        )
                else:
                    await proxy_logging_obj.alerting_handler(
                        message="This is a test slack alert message",
                        level="Low",
                        alert_type="budget_alerts",
                    )
                return {
                    "status": "success",
                    "message": "Mock Slack Alert sent, verify Slack Alert Received on your channel",
                }
            else:
                raise HTTPException(
                    status_code=422,
                    detail={
                        "error": '"{}" not in proxy config: general_settings. Unable to test this.'.format(
                            service
                        )
                    },
                )
    except Exception as e:
        if isinstance(e, HTTPException):
            raise ProxyException(
                message=getattr(e, "detail", f"Authentication Error({str(e)})"),
                type="auth_error",
                param=getattr(e, "param", "None"),
                code=getattr(e, "status_code", status.HTTP_500_INTERNAL_SERVER_ERROR),
            )
        elif isinstance(e, ProxyException):
            raise e
        raise ProxyException(
            message="Authentication Error, " + str(e),
            type="auth_error",
            param=getattr(e, "param", "None"),
            code=status.HTTP_500_INTERNAL_SERVER_ERROR,
        )


@router.get("/health", tags=["health"], dependencies=[Depends(user_api_key_auth)])
async def health_endpoint(
    user_api_key_dict: UserAPIKeyAuth = Depends(user_api_key_auth),
    model: Optional[str] = fastapi.Query(
        None, description="Specify the model name (optional)"
    ),
):
    """
    🚨 USE `/health/liveliness` to health check the proxy 🚨

    See more 👉 https://docs.litellm.ai/docs/proxy/health


    Check the health of all the endpoints in config.yaml

    To run health checks in the background, add this to config.yaml:
    ```
    general_settings:
        # ... other settings
        background_health_checks: True
    ```
    else, the health checks will be run on models when /health is called.
    """
    global health_check_results, use_background_health_checks, user_model, llm_model_list
    try:
        if llm_model_list is None:
            # if no router set, check if user set a model using litellm --model ollama/llama2
            if user_model is not None:
                healthy_endpoints, unhealthy_endpoints = await perform_health_check(
                    model_list=[], cli_model=user_model
                )
                return {
                    "healthy_endpoints": healthy_endpoints,
                    "unhealthy_endpoints": unhealthy_endpoints,
                    "healthy_count": len(healthy_endpoints),
                    "unhealthy_count": len(unhealthy_endpoints),
                }
            raise HTTPException(
                status_code=status.HTTP_500_INTERNAL_SERVER_ERROR,
                detail={"error": "Model list not initialized"},
            )
        _llm_model_list = copy.deepcopy(llm_model_list)
        ### FILTER MODELS FOR ONLY THOSE USER HAS ACCESS TO ###
        if len(user_api_key_dict.models) > 0:
            allowed_model_names = user_api_key_dict.models
        else:
            allowed_model_names = []  #
        if use_background_health_checks:
            return health_check_results
        else:
            healthy_endpoints, unhealthy_endpoints = await perform_health_check(
                _llm_model_list, model
            )

            return {
                "healthy_endpoints": healthy_endpoints,
                "unhealthy_endpoints": unhealthy_endpoints,
                "healthy_count": len(healthy_endpoints),
                "unhealthy_count": len(unhealthy_endpoints),
            }
    except Exception as e:
        traceback.print_exc()
        raise e


db_health_cache = {"status": "unknown", "last_updated": datetime.now()}


def _db_health_readiness_check():
    global db_health_cache, prisma_client

    # Note - Intentionally don't try/except this so it raises an exception when it fails

    # if timedelta is less than 2 minutes return DB Status
    time_diff = datetime.now() - db_health_cache["last_updated"]
    if db_health_cache["status"] != "unknown" and time_diff < timedelta(minutes=2):
        return db_health_cache
    prisma_client.health_check()
    db_health_cache = {"status": "connected", "last_updated": datetime.now()}
    return db_health_cache


@router.get(
    "/active/callbacks",
    tags=["health"],
    dependencies=[Depends(user_api_key_auth)],
)
async def active_callbacks():
    """
    Returns a list of active callbacks on litellm.callbacks, litellm.input_callback, litellm.failure_callback, litellm.success_callback
    """
    global proxy_logging_obj
    _alerting = str(general_settings.get("alerting"))
    # get success callbacks

    litellm_callbacks = [str(x) for x in litellm.callbacks]
    litellm_input_callbacks = [str(x) for x in litellm.input_callback]
    litellm_failure_callbacks = [str(x) for x in litellm.failure_callback]
    litellm_success_callbacks = [str(x) for x in litellm.success_callback]
    litellm_async_success_callbacks = [str(x) for x in litellm._async_success_callback]
    litellm_async_failure_callbacks = [str(x) for x in litellm._async_failure_callback]
    litellm_async_input_callbacks = [str(x) for x in litellm._async_input_callback]

    all_litellm_callbacks = (
        litellm_callbacks
        + litellm_input_callbacks
        + litellm_failure_callbacks
        + litellm_success_callbacks
        + litellm_async_success_callbacks
        + litellm_async_failure_callbacks
        + litellm_async_input_callbacks
    )

    alerting = proxy_logging_obj.alerting
    _num_alerting = 0
    if alerting and isinstance(alerting, list):
        _num_alerting = len(alerting)

    return {
        "alerting": _alerting,
        "litellm.callbacks": litellm_callbacks,
        "litellm.input_callback": litellm_input_callbacks,
        "litellm.failure_callback": litellm_failure_callbacks,
        "litellm.success_callback": litellm_success_callbacks,
        "litellm._async_success_callback": litellm_async_success_callbacks,
        "litellm._async_failure_callback": litellm_async_failure_callbacks,
        "litellm._async_input_callback": litellm_async_input_callbacks,
        "all_litellm_callbacks": all_litellm_callbacks,
        "num_callbacks": len(all_litellm_callbacks),
        "num_alerting": _num_alerting,
    }


@router.get(
    "/health/readiness",
    tags=["health"],
    dependencies=[Depends(user_api_key_auth)],
)
async def health_readiness():
    """
    Unprotected endpoint for checking if worker can receive requests
    """
    global general_settings
    try:
        # get success callback
        success_callback_names = []

        try:
            # this was returning a JSON of the values in some of the callbacks
            # all we need is the callback name, hence we do str(callback)
            success_callback_names = [str(x) for x in litellm.success_callback]
        except:
            # don't let this block the /health/readiness response, if we can't convert to str -> return litellm.success_callback
            success_callback_names = litellm.success_callback

        # check Cache
        cache_type = None
        if litellm.cache is not None:
            from litellm.caching import RedisSemanticCache

            cache_type = litellm.cache.type

            if isinstance(litellm.cache.cache, RedisSemanticCache):
                # ping the cache
                # TODO: @ishaan-jaff - we should probably not ping the cache on every /health/readiness check
                try:
                    index_info = await litellm.cache.cache._index_info()
                except Exception as e:
                    index_info = "index does not exist - error: " + str(e)
                cache_type = {"type": cache_type, "index_info": index_info}

        # check DB
        if prisma_client is not None:  # if db passed in, check if it's connected
            db_health_status = _db_health_readiness_check()
            return {
                "status": "healthy",
                "db": "connected",
                "cache": cache_type,
                "litellm_version": version,
                "success_callbacks": success_callback_names,
                **db_health_status,
            }
        else:
            return {
                "status": "healthy",
                "db": "Not connected",
                "cache": cache_type,
                "litellm_version": version,
                "success_callbacks": success_callback_names,
            }
    except Exception as e:
        raise HTTPException(status_code=503, detail=f"Service Unhealthy ({str(e)})")


@router.get(
    "/health/liveliness",
    tags=["health"],
    dependencies=[Depends(user_api_key_auth)],
)
async def health_liveliness():
    """
    Unprotected endpoint for checking if worker is alive
    """
    return "I'm alive!"


@router.get(
    "/cache/ping",
    tags=["caching"],
    dependencies=[Depends(user_api_key_auth)],
)
async def cache_ping():
    """
    Endpoint for checking if cache can be pinged
    """
    try:
        litellm_cache_params = {}
        specific_cache_params = {}

        if litellm.cache is None:
            raise HTTPException(
                status_code=503, detail="Cache not initialized. litellm.cache is None"
            )

        for k, v in vars(litellm.cache).items():
            try:
                if k == "cache":
                    continue
                litellm_cache_params[k] = str(copy.deepcopy(v))
            except Exception:
                litellm_cache_params[k] = "<unable to copy or convert>"
        for k, v in vars(litellm.cache.cache).items():
            try:
                specific_cache_params[k] = str(v)
            except Exception:
                specific_cache_params[k] = "<unable to copy or convert>"
        if litellm.cache.type == "redis":
            # ping the redis cache
            ping_response = await litellm.cache.ping()
            verbose_proxy_logger.debug(
                "/cache/ping: ping_response: " + str(ping_response)
            )
            # making a set cache call
            # add cache does not return anything
            await litellm.cache.async_add_cache(
                result="test_key",
                model="test-model",
                messages=[{"role": "user", "content": "test from litellm"}],
            )
            verbose_proxy_logger.debug("/cache/ping: done with set_cache()")
            return {
                "status": "healthy",
                "cache_type": litellm.cache.type,
                "ping_response": True,
                "set_cache_response": "success",
                "litellm_cache_params": litellm_cache_params,
                "redis_cache_params": specific_cache_params,
            }
        else:
            return {
                "status": "healthy",
                "cache_type": litellm.cache.type,
                "litellm_cache_params": litellm_cache_params,
            }
    except Exception as e:
        raise HTTPException(
            status_code=503,
            detail=f"Service Unhealthy ({str(e)}).Cache parameters: {litellm_cache_params}.specific_cache_params: {specific_cache_params}",
        )


@router.post(
    "/cache/delete",
    tags=["caching"],
    dependencies=[Depends(user_api_key_auth)],
)
async def cache_delete(request: Request):
    """
    Endpoint for deleting a key from the cache. All responses from litellm proxy have `x-litellm-cache-key` in the headers

    Parameters:
    - **keys**: *Optional[List[str]]* - A list of keys to delete from the cache. Example {"keys": ["key1", "key2"]}

    ```shell
    curl -X POST "http://0.0.0.0:4000/cache/delete" \
    -H "Authorization: Bearer sk-1234" \
    -d '{"keys": ["key1", "key2"]}'
    ```

    """
    try:
        if litellm.cache is None:
            raise HTTPException(
                status_code=503, detail="Cache not initialized. litellm.cache is None"
            )

        request_data = await request.json()
        keys = request_data.get("keys", None)

        if litellm.cache.type == "redis":
            await litellm.cache.delete_cache_keys(keys=keys)
            return {
                "status": "success",
            }
        else:
            raise HTTPException(
                status_code=500,
                detail=f"Cache type {litellm.cache.type} does not support deleting a key. only `redis` is supported",
            )
    except Exception as e:
        raise HTTPException(
            status_code=500,
            detail=f"Cache Delete Failed({str(e)})",
        )


@router.get(
    "/cache/redis/info",
    tags=["caching"],
    dependencies=[Depends(user_api_key_auth)],
)
async def cache_redis_info():
    """
    Endpoint for getting /redis/info
    """
    try:
        if litellm.cache is None:
            raise HTTPException(
                status_code=503, detail="Cache not initialized. litellm.cache is None"
            )
        if litellm.cache.type == "redis":
            client_list = litellm.cache.cache.client_list()
            redis_info = litellm.cache.cache.info()
            num_clients = len(client_list)
            return {
                "num_clients": num_clients,
                "clients": client_list,
                "info": redis_info,
            }
        else:
            raise HTTPException(
                status_code=500,
                detail=f"Cache type {litellm.cache.type} does not support flushing",
            )
    except Exception as e:
        raise HTTPException(
            status_code=503,
            detail=f"Service Unhealthy ({str(e)})",
        )


@router.post(
    "/cache/flushall",
    tags=["caching"],
    dependencies=[Depends(user_api_key_auth)],
)
async def cache_flushall():
    """
    A function to flush all items from the cache. (All items will be deleted from the cache with this)
    Raises HTTPException if the cache is not initialized or if the cache type does not support flushing.
    Returns a dictionary with the status of the operation.

    Usage:
    ```
    curl -X POST http://0.0.0.0:4000/cache/flushall -H "Authorization: Bearer sk-1234"
    ```
    """
    try:
        if litellm.cache is None:
            raise HTTPException(
                status_code=503, detail="Cache not initialized. litellm.cache is None"
            )
        if litellm.cache.type == "redis":
            litellm.cache.cache.flushall()
            return {
                "status": "success",
            }
        else:
            raise HTTPException(
                status_code=500,
                detail=f"Cache type {litellm.cache.type} does not support flushing",
            )
    except Exception as e:
        raise HTTPException(
            status_code=503,
            detail=f"Service Unhealthy ({str(e)})",
        )


@router.get("/", dependencies=[Depends(user_api_key_auth)])
async def home(request: Request):
    return "LiteLLM: RUNNING"


@router.get("/routes", dependencies=[Depends(user_api_key_auth)])
async def get_routes():
    """
    Get a list of available routes in the FastAPI application.
    """
    routes = []
    for route in app.routes:
        route_info = {
            "path": getattr(route, "path", None),
            "methods": getattr(route, "methods", None),
            "name": getattr(route, "name", None),
            "endpoint": (
                getattr(route, "endpoint", None).__name__
                if getattr(route, "endpoint", None)
                else None
            ),
        }
        routes.append(route_info)

    return {"routes": routes}


#### TEST ENDPOINTS ####
@router.get("/token/generate", dependencies=[Depends(user_api_key_auth)])
async def token_generate():
    """
    Test endpoint. Admin-only access. Meant for generating admin tokens with specific claims and testing if they work for creating keys, etc.
    """
    # Initialize AuthJWTSSO with your OpenID Provider configuration
    from fastapi_sso import AuthJWTSSO

    auth_jwt_sso = AuthJWTSSO(
        issuer=os.getenv("OPENID_BASE_URL"),
        client_id=os.getenv("OPENID_CLIENT_ID"),
        client_secret=os.getenv("OPENID_CLIENT_SECRET"),
        scopes=["litellm_proxy_admin"],
    )

    token = auth_jwt_sso.create_access_token()

    return {"token": token}


# @router.post("/update_database", dependencies=[Depends(user_api_key_auth)])
# async def update_database_endpoint(
#     user_api_key_dict: UserAPIKeyAuth = Depends(user_api_key_auth),
# ):
#     """
#     Test endpoint. DO NOT MERGE IN PROD.

#     Used for isolating and testing our prisma db update logic in high-traffic.
#     """
#     try:
#         request_id = f"chatcmpl-e41836bb-bb8b-4df2-8e70-8f3e160155ac{time.time()}"
#         resp = litellm.ModelResponse(
#             id=request_id,
#             choices=[
#                 litellm.Choices(
#                     finish_reason=None,
#                     index=0,
#                     message=litellm.Message(
#                         content=" Sure! Here is a short poem about the sky:\n\nA canvas of blue, a",
#                         role="assistant",
#                     ),
#                 )
#             ],
#             model="gpt-35-turbo",  # azure always has model written like this
#             usage=litellm.Usage(
#                 prompt_tokens=210, completion_tokens=200, total_tokens=410
#             ),
#         )
#         await _PROXY_track_cost_callback(
#             kwargs={
#                 "model": "chatgpt-v-2",
#                 "stream": False,
#                 "litellm_params": {
#                     "metadata": {
#                         "user_api_key": user_api_key_dict.token,
#                         "user_api_key_user_id": user_api_key_dict.user_id,
#                     }
#                 },
#                 "response_cost": 0.00002,
#             },
#             completion_response=resp,
#             start_time=datetime.now(),
#             end_time=datetime.now(),
#         )
#     except Exception as e:
#         raise e


def _has_user_setup_sso():
    """
    Check if the user has set up single sign-on (SSO) by verifying the presence of Microsoft client ID, Google client ID, and UI username environment variables.
    Returns a boolean indicating whether SSO has been set up.
    """
    microsoft_client_id = os.getenv("MICROSOFT_CLIENT_ID", None)
    google_client_id = os.getenv("GOOGLE_CLIENT_ID", None)
    ui_username = os.getenv("UI_USERNAME", None)

    sso_setup = (
        (microsoft_client_id is not None)
        or (google_client_id is not None)
        or (ui_username is not None)
    )

    return sso_setup


@router.on_event("shutdown")
async def shutdown_event():
    global prisma_client, master_key, user_custom_auth, user_custom_key_generate
    if prisma_client:
        verbose_proxy_logger.debug("Disconnecting from Prisma")
        await prisma_client.disconnect()

    if litellm.cache is not None:
        await litellm.cache.disconnect()

    await jwt_handler.close()

    if db_writer_client is not None:
        await db_writer_client.close()
    ## RESET CUSTOM VARIABLES ##
    cleanup_router_config_variables()


def cleanup_router_config_variables():
    global master_key, user_config_file_path, otel_logging, user_custom_auth, user_custom_auth_path, user_custom_key_generate, use_background_health_checks, health_check_interval, prisma_client, custom_db_client

    # Set all variables to None
    master_key = None
    user_config_file_path = None
    otel_logging = None
    user_custom_auth = None
    user_custom_auth_path = None
    user_custom_key_generate = None
    use_background_health_checks = None
    health_check_interval = None
    prisma_client = None
    custom_db_client = None


app.include_router(router)<|MERGE_RESOLUTION|>--- conflicted
+++ resolved
@@ -2528,13 +2528,10 @@
         if model.model_info is not None and isinstance(model.model_info, dict):
             if "id" not in model.model_info:
                 model.model_info["id"] = model.model_id
-<<<<<<< HEAD
             if "db_model" in model.model_info and model.model_info["db_model"] == False:
                 model.model_info["db_model"] = db_model
             _model_info = RouterModelInfo(**model.model_info)
-=======
-            _model_info = RouterModelInfo(**model.model_info, db_model=db_model)
->>>>>>> b6be2f61
+
         else:
             _model_info = RouterModelInfo(id=model.model_id, db_model=db_model)
         return _model_info
