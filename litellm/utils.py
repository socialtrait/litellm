--- conflicted
+++ resolved
@@ -6123,11 +6123,9 @@
 
 
 def set_callbacks(callback_list, function_id=None):
-<<<<<<< HEAD
-    global sentry_sdk_instance, capture_exception, add_breadcrumb, posthog, slack_app, alerts_channel, traceloopLogger, athinaLogger, heliconeLogger, aispendLogger, berrispendLogger, supabaseClient, liteDebuggerClient, lunaryLogger, promptLayerLogger, langFuseLogger, customLogger, weightsBiasesLogger, langsmithLogger, dynamoLogger, s3Logger
-=======
-    global sentry_sdk_instance, capture_exception, add_breadcrumb, posthog, slack_app, alerts_channel, traceloopLogger, athinaLogger, heliconeLogger, aispendLogger, berrispendLogger, supabaseClient, liteDebuggerClient, llmonitorLogger, promptLayerLogger, langFuseLogger, customLogger, weightsBiasesLogger, langsmithLogger, dynamoLogger, s3Logger, dataDogLogger
->>>>>>> a5249181
+  
+    global sentry_sdk_instance, capture_exception, add_breadcrumb, posthog, slack_app, alerts_channel, traceloopLogger, athinaLogger, heliconeLogger, aispendLogger, berrispendLogger, supabaseClient, liteDebuggerClient, lunaryLogger, promptLayerLogger, langFuseLogger, customLogger, weightsBiasesLogger, langsmithLogger, dynamoLogger, s3Logger, dataDogLogger
+    
     try:
         for callback in callback_list:
             print_verbose(f"callback: {callback}")
