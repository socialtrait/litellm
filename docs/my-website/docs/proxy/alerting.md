--- conflicted
+++ resolved
@@ -6,14 +6,9 @@
 - Failed LLM api calls
 - Slow LLM api calls
 - Budget Tracking per key/user:
-<<<<<<< HEAD
-  - When a User/Key crosses their Budget
-  - When a User/Key is 15% away from crossing their Budget
-=======
     - When a User/Key crosses their Budget 
     - When a User/Key is 15% away from crossing their Budget
 - Spend Reports - Weekly & Monthly spend per Team, Tag
->>>>>>> 2c867ea9
 - Failed db read/writes
 
 As a bonus, you can also get "daily reports" posted to your slack channel.
